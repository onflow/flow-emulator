--- conflicted
+++ resolved
@@ -36,6 +36,10 @@
 	"github.com/psiemens/graceland"
 	"github.com/rs/zerolog"
 
+	flowaccess "github.com/onflow/flow/protobuf/go/flow/access"
+	"google.golang.org/grpc"
+	"google.golang.org/grpc/credentials/insecure"
+
 	"github.com/onflow/flow-emulator/adapters"
 	"github.com/onflow/flow-emulator/emulator"
 	"github.com/onflow/flow-emulator/server/access"
@@ -46,9 +50,6 @@
 	"github.com/onflow/flow-emulator/storage/remote"
 	"github.com/onflow/flow-emulator/storage/sqlite"
 	"github.com/onflow/flow-emulator/storage/util"
-	flowaccess "github.com/onflow/flow/protobuf/go/flow/access"
-	"google.golang.org/grpc"
-	"google.golang.org/grpc/credentials/insecure"
 )
 
 // EmulatorServer is a local server that runs a Flow Emulator instance.
@@ -142,19 +143,12 @@
 	SqliteURL string
 	// CoverageReportingEnabled enables/disables Cadence code coverage reporting.
 	CoverageReportingEnabled bool
-<<<<<<< HEAD
 	// ComputationProfilingEnabled enables/disables Cadence computation profiling.
 	ComputationProfilingEnabled bool
-	// RPCHost is the address of the access node to use when using a forked network.
-	RPCHost string
-	// StartBlockHeight is the height at which to start the emulator.
-	StartBlockHeight uint64
-=======
 	// ForkHost is the gRPC access node address to fork from (host:port).
 	ForkHost string
 	// ForkHeight is the height at which to start the emulator when forking.
 	ForkHeight uint64
->>>>>>> ab5961ad
 	// CheckpointPath is the path to the checkpoint folder to use when starting the network on top of existing state.
 	// StateHash should be provided as well.
 	CheckpointPath string
