--- conflicted
+++ resolved
@@ -22,17 +22,13 @@
 	"context"
 	"encoding/hex"
 	"fmt"
-	"github.com/onflow/flow-go/fvm/errors"
 	"strings"
 
 	"github.com/logrusorgru/aurora"
 	jsoncdc "github.com/onflow/cadence/encoding/json"
 	sdk "github.com/onflow/flow-go-sdk"
 	"github.com/onflow/flow-go/access"
-<<<<<<< HEAD
-=======
 	fvmerrors "github.com/onflow/flow-go/fvm/errors"
->>>>>>> e2154c7b
 	flowgo "github.com/onflow/flow-go/model/flow"
 	"github.com/sirupsen/logrus"
 	"google.golang.org/grpc/codes"
@@ -216,15 +212,6 @@
 		case *types.FlowError:
 			// TODO - confirm these
 			switch t.FlowError.(type) {
-<<<<<<< HEAD
-			case
-				*errors.InvalidEnvelopeSignatureError,
-				*errors.InvalidPayloadSignatureError,
-				*errors.InvalidProposalSignatureError,
-				*errors.InvalidAddressError,
-				*errors.AccountAuthorizationError,
-				*errors.InvalidProposalSeqNumberError:
-=======
 			case *fvmerrors.AccountAuthorizationError,
 				*fvmerrors.InvalidEnvelopeSignatureError,
 				*fvmerrors.InvalidPayloadSignatureError,
@@ -233,7 +220,6 @@
 				*fvmerrors.AccountPublicKeyNotFoundError,
 				*fvmerrors.InvalidProposalSeqNumberError,
 				*fvmerrors.InvalidAddressError:
->>>>>>> e2154c7b
 
 				return status.Error(codes.InvalidArgument, err.Error())
 			default:
