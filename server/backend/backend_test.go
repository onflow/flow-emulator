--- conflicted
+++ resolved
@@ -21,7 +21,6 @@
 import (
 	"context"
 	"errors"
-	"fmt"
 	"math/rand"
 	"testing"
 
@@ -30,11 +29,7 @@
 	jsoncdc "github.com/onflow/cadence/encoding/json"
 	"github.com/onflow/flow-go-sdk"
 	"github.com/onflow/flow-go-sdk/test"
-<<<<<<< HEAD
-	fvmErrors "github.com/onflow/flow-go/fvm/errors"
-=======
 	fvmerrors "github.com/onflow/flow-go/fvm/errors"
->>>>>>> e2154c7b
 	flowgo "github.com/onflow/flow-go/model/flow"
 	"github.com/sirupsen/logrus"
 	"github.com/stretchr/testify/assert"
@@ -512,17 +507,7 @@
 
 			emu.EXPECT().
 				AddTransaction(gomock.Any()).
-<<<<<<< HEAD
-				Return(
-					&types.FlowError{
-						FlowError: fvmErrors.NewInvalidProposalSignatureError(
-							flowgo.EmptyAddress,
-							0,
-							fmt.Errorf("")),
-					}).
-=======
 				Return(&types.FlowError{FlowError: &fvmerrors.AccountAuthorizationError{}}).
->>>>>>> e2154c7b
 				Times(1)
 
 			expectedTx := test.TransactionGenerator().New()
