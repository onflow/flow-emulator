--- conflicted
+++ resolved
@@ -4,11 +4,7 @@
 	"sort"
 	"sync"
 
-<<<<<<< HEAD
-	"github.com/dapperlabs/flow-go/model/flow"
-=======
 	"github.com/onflow/flow-go/model/flow"
->>>>>>> d678858b
 )
 
 // notFound is a sentinel to indicate that a register has never been written by
