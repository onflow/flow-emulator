<br />
<p align="center">
  <a href="https://docs.onflow.org/emulator/">
    <img src="docs/emulator-banner.svg" alt="Logo" width="410" height="auto">
  </a>

  <p align="center">
    <i>The Flow Emulator is a lightweight tool that emulates the behaviour of the real Flow network.</i>
    <br />
    <a href="https://docs.onflow.org/emulator/"><strong>Read the docs»</strong></a>
    <br />
    <br />
    <a href="https://github.com/onflow/flow-emulator/issues">Report Bug</a>
    ·
    <a href="https://github.com/onflow/flow-emulator/blob/master/CONTRIBUTING.md">Contribute</a>
  </p>
</p>
<br />
<br />

### The Emulator

The emulator exposes a gRPC server that implements the Flow Access API, which is designed to have near feature parity
with the real network API.

### The Flowser Emulator Explorer

There is also a block explorer GUI for the emulator, that will help you speed up development when using the emulator.

- [Flowser GitHub Repository](https://github.com/onflowser/flowser)
- [Flowser Documentation](https://github.com/onflowser/flowser#-contents)

# Running

## Configuration

The Flow Emulator can be run in different modes and settings, all of them are described in the table bellow.

Please note that if you will run the emulator using the Flow CLI you must use flags to pass configuration values
<<<<<<< HEAD
and if you plan to run the emulator with Docker you must use the environment variables (Env) to pass configuration
values.

| Flag                          | Env                              | Default        | Description                                                                                                                                                                                                   |
|-------------------------------|----------------------------------|----------------|---------------------------------------------------------------------------------------------------------------------------------------------------------------------------------------------------------------|
| `--port`, `-p`                | `FLOW_PORT`                      | `3569`         | gRPC port to listen on                                                                                                                                                                                        |
| `--rest-port`                 | `FLOW_RESTPORT`                  | `8888`         | REST API port to listen on                                                                                                                                                                                    |
| `--admin-port`                | `FLOW_ADMINPORT`                 | `8080`         | Admin API port to listen on                                                                                                                                                                                   |
| `--verbose`, `-v`             | `FLOW_VERBOSE`                   | `false`        | Enable verbose logging (useful for debugging)                                                                                                                                                                 |
| `--log-format`                | `FLOW_LOGFORMAT`                 | `text`         | Output log format (valid values `text`, `JSON`)                                                                                                                                                               |
| `--block-time`, `-b`          | `FLOW_BLOCKTIME`                 | `0`            | Time between sealed blocks. Valid units are `ns`, `us` (or `µs`), `ms`, `s`, `m`, `h`                                                                                                                         |
| `--contracts`                 | `FLOW_WITHCONTRACTS`             | `false`        | Start with contracts like [NFT](https://github.com/onflow/flow-nft/blob/master/contracts/NonFungibleToken.cdc) and an [NFT Marketplace](https://github.com/onflow/nft-storefront), when the emulator starts   |
| `--service-priv-key`          | `FLOW_SERVICEPRIVATEKEY`         | random         | Private key used for the [service account](https://docs.onflow.org/flow-token/concepts/#flow-service-account)                                                                                                 |
| `--service-sig-algo`          | `FLOW_SERVICEKEYSIGALGO`         | `ECDSA_P256`   | Service account key [signature algorithm](https://docs.onflow.org/cadence/language/crypto/#signing-algorithms)                                                                                                |
| `--service-hash-algo`         | `FLOW_SERVICEKEYHASHALGO`        | `SHA3_256`     | Service account key [hash algorithm](https://docs.onflow.org/cadence/language/crypto/#hashing)                                                                                                                |
| `--init`                      | `FLOW_INIT`                      | `false`        | Generate and set a new [service account](https://docs.onflow.org/flow-token/concepts/#flow-service-account)                                                                                                   |
| `--rest-debug`                | `FLOW_RESTDEBUG`                 | `false`        | Enable REST API debugging output                                                                                                                                                                              |
| `--grpc-debug`                | `FLOW_GRPCDEBUG`                 | `false`        | Enable gRPC server reflection for debugging with grpc_cli                                                                                                                                                     |
| `--persist`                   | `FLOW_PERSIST`                   | false          | Enable persistence of the state between restarts                                                                                                                                                              |
| `--snapshot`                  | `FLOW_SNAPSHOT`                  | false          | Enable snapshot support                                                                                                                                                                                       |
| `--dbpath`                    | `FLOW_DBPATH`                    | `./flowdb`     | Specify path for the database file persisting the state                                                                                                                                                       |
| `--simple-addresses`          | `FLOW_SIMPLEADDRESSES`           | `false`        | Use sequential addresses starting with `0x1`                                                                                                                                                                  |
| `--token-supply`              | `FLOW_TOKENSUPPLY`               | `1000000000.0` | Initial FLOW token supply                                                                                                                                                                                     |
| `--transaction-expiry`        | `FLOW_TRANSACTIONEXPIRY`         | `10`           | [Transaction expiry](https://docs.onflow.org/flow-go-sdk/building-transactions/#reference-block), measured in blocks                                                                                          |
| `--storage-limit`             | `FLOW_STORAGELIMITENABLED`       | `true`         | Enable [account storage limit](https://docs.onflow.org/cadence/language/accounts/#storage-limit)                                                                                                              |
| `--storage-per-flow`          | `FLOW_STORAGEMBPERFLOW`          |                | Specify size of the storage in MB for each FLOW in account balance. Default value from the flow-go                                                                                                            |
| `--min-account-balance`       | `FLOW_MINIMUMACCOUNTBALANCE`     |                | Specify minimum balance the account must have. Default value from the flow-go                                                                                                                                 |
| `--transaction-fees`          | `FLOW_TRANSACTIONFEESENABLED`    | `false`        | Enable variable transaction fees and execution effort metering <br> as decribed in [Variable Transaction Fees: Execution Effort](https://github.com/onflow/flow/pull/753) FLIP                                |
| `--transaction-max-gas-limit` | `FLOW_TRANSACTIONMAXGASLIMIT`    | `9999`         | Maximum [gas limit for transactions](https://docs.onflow.org/flow-go-sdk/building-transactions/#gas-limit)                                                                                                    |
| `--script-gas-limit`          | `FLOW_SCRIPTGASLIMIT`            | `100000`       | Specify gas limit for script execution                                                                                                                                                                        |
| `--coverage-reporting`        | `FLOW_COVERAGEREPORTING`         | `false`        | Enable Cadence code coverage reporting                                                                                                                                                                        |
| `--contract-removal`          | `FLOW_CONTRACTREMOVAL`           | `true`         | Allow removal of already deployed contracts, used for updating during development                                                                                                                             |
| `--skip-tx-validation`        | `FLOW_SKIPTRANSACTIONVALIDATION` | `false`        | Skip verification of transaction signatures and sequence numbers                                                                                                                                              |
| `--host`                      | `FLOW_HOST`                      | ` `            | Host to listen on for emulator GRPC/REST/Admin servers (default: All Interfaces)                                                                                                                              |
| `--chain-id`                  | `FLOW_CHAINID`                   | `emulator`     | Chain to simulate, if 'mainnet' or 'testnet' values are used, you will be able to run transactions against that network and a local fork will be created.  Valid values are: 'emulator', 'testnet', 'mainnet' |
| `--redis-url`                 | `FLOW_REDIS_URL`                 | ''             | Redis-server URL for persisting redis storage backend ( `redis://[[username:]password@]host[:port][/database]` )                                                                                              |
| `--start-block-height`        | `FLOW_STARTBLOCKHEIGHT`          | `0`            | Start block height to use when starting the network using 'testnet' or 'mainnet' as the chain-id                                                                                                              |
| `--rpc-host`                  | `FLOW_RPCHOST`                   | ''             | RPC host (access node) to query for previous state when starting the network using 'testnet' or 'mainnet' as the chain-id                                                                                     |
| `--legacy-upgrade`            | `FLOW_LEGACYUPGRADE`             | `false`        | Enable upgrading of legacy contracts                                                                                                                                                                          |
| `--computation-reporting`     | `FLOW_COMPUTATIONREPORTING`      | `false`        | Enable computation reporting for Cadence scripts & transactions                                                                                                                                               |
| `--checkpoint-dir`            | `FLOW_CHECKPOINTDIR`             | ''             | Checkpoint directory to load the emulator state from, if starting the emulator from a checkpoint                                                                                                              |
| `--state-hash`                | `FLOW_STATEHASH`                 | ''             | State hash of the checkpoint, if starting the emulator from a checkpoint                                                                                                                                      |
=======
and if you plan to run the emulator with Docker you must use the environment variables (Env) to pass configuration values.

| Flag                          | Env                          | Default        | Description                                                                                                                                                                                                                                       |
|-------------------------------|------------------------------|----------------|---------------------------------------------------------------------------------------------------------------------------------------------------------------------------------------------------------------------------------------------------|
| `--port`, `-p`                | `FLOW_PORT`                  | `3569`         | gRPC port to listen on                                                                                                                                                                                                                            |
| `--rest-port`                 | `FLOW_RESTPORT`              | `8888`         | REST API port to listen on                                                                                                                                                                                                                        |
| `--admin-port`                | `FLOW_ADMINPORT`             | `8080`         | Admin API port to listen on                                                                                                                                                                                                                       |
| `--verbose`, `-v`             | `FLOW_VERBOSE`               | `false`        | Enable verbose logging (useful for debugging)                                                                                                                                                                                                     |
| `--log-format`                | `FLOW_LOGFORMAT`             | `text`         | Output log format (valid values `text`, `JSON`)                                                                                                                                                                                                   |
| `--block-time`, `-b`          | `FLOW_BLOCKTIME`             | `0`            | Time between sealed blocks. Valid units are `ns`, `us` (or `µs`), `ms`, `s`, `m`, `h`                                                                                                                                                             |
| `--contracts`                 | `FLOW_WITHCONTRACTS`         | `false`        | Start with contracts like [NFT](https://github.com/onflow/flow-nft/blob/master/contracts/NonFungibleToken.cdc) and an [NFT Marketplace](https://github.com/onflow/nft-storefront), when the emulator starts |
| `--service-priv-key`          | `FLOW_SERVICEPRIVATEKEY`     | random         | Private key used for the [service account](https://docs.onflow.org/flow-token/concepts/#flow-service-account)                                                                                                                                     |
| `--service-sig-algo`          | `FLOW_SERVICEKEYSIGALGO`     | `ECDSA_P256`   | Service account key [signature algorithm](https://docs.onflow.org/cadence/language/crypto/#signing-algorithms)                                                                                                                                    |
| `--service-hash-algo`         | `FLOW_SERVICEKEYHASHALGO`    | `SHA3_256`     | Service account key [hash algorithm](https://docs.onflow.org/cadence/language/crypto/#hashing)                                                                                                                                                    |
| `--init`                      | `FLOW_INIT`                  | `false`        | Generate and set a new [service account](https://docs.onflow.org/flow-token/concepts/#flow-service-account)                                                                                                                                       |
| `--rest-debug`                | `FLOW_RESTDEBUG`             | `false`        | Enable REST API debugging output                                                                                                                                                                                                                  |
| `--grpc-debug`                | `FLOW_GRPCDEBUG`             | `false`        | Enable gRPC server reflection for debugging with grpc_cli                                                                                                                                                                                         |
| `--persist`                   | `FLOW_PERSIST`               | false          | Enable persistence of the state between restarts                                                                                                                                                                                                  |
| `--snapshot`                  | `FLOW_SNAPSHOT`              | false          | Enable snapshot support                                                                                                                                                                        |
| `--dbpath`                    | `FLOW_DBPATH`                | `./flowdb`     | Specify path for the database file persisting the state                                                                                                                                                                                           |
| `--simple-addresses`          | `FLOW_SIMPLEADDRESSES`       | `false`        | Use sequential addresses starting with `0x1`                                                                                                                                                                                                      |
| `--token-supply`              | `FLOW_TOKENSUPPLY`           | `1000000000.0` | Initial FLOW token supply                                                                                                                                                                                                                         |
| `--transaction-expiry`        | `FLOW_TRANSACTIONEXPIRY`     | `10`           | [Transaction expiry](https://docs.onflow.org/flow-go-sdk/building-transactions/#reference-block), measured in blocks                                                                                                                              |
| `--storage-limit`             | `FLOW_STORAGELIMITENABLED`   | `true`         | Enable [account storage limit](https://docs.onflow.org/cadence/language/accounts/#storage-limit)                                                                                                                                                  |
| `--storage-per-flow`          | `FLOW_STORAGEMBPERFLOW`      |                | Specify size of the storage in MB for each FLOW in account balance. Default value from the flow-go                                                                                                                                                |
| `--min-account-balance`       | `FLOW_MINIMUMACCOUNTBALANCE` |                | Specify minimum balance the account must have. Default value from the flow-go                                                                                                                                                                     |
| `--transaction-fees`          | `FLOW_TRANSACTIONFEESENABLED` | `false`        | Enable variable transaction fees and execution effort metering <br> as decribed in [Variable Transaction Fees: Execution Effort](https://github.com/onflow/flow/pull/753) FLIP                                                                    |
| `--transaction-max-gas-limit` | `FLOW_TRANSACTIONMAXGASLIMIT` | `9999`         | Maximum [gas limit for transactions](https://docs.onflow.org/flow-go-sdk/building-transactions/#gas-limit)                                                                                                                                        |
| `--script-gas-limit`          | `FLOW_SCRIPTGASLIMIT`        | `100000`       | Specify gas limit for script execution                                                                                                                                                                                                            |
| `--coverage-reporting`        | `FLOW_COVERAGEREPORTING`     | `false`        | Enable Cadence code coverage reporting                                                                                                                                                                                                      |
| `--contract-removal`          | `FLOW_CONTRACTREMOVAL`            | `true`         | Allow removal of already deployed contracts, used for updating during development                                                                                                                                                                 |
| `--skip-tx-validation` | `FLOW_SKIPTRANSACTIONVALIDATION` | `false`        | Skip verification of transaction signatures and sequence numbers                                                                                                                                                                                  |
| `--host`                      | `FLOW_HOST`                  | ` `            | Host to listen on for emulator GRPC/REST/Admin servers (default: All Interfaces)                                                                                                                                                                                            |
| `--chain-id`                  | `FLOW_CHAINID`               | `emulator`     | Chain to simulate, if 'mainnet' or 'testnet' values are used, you will be able to run transactions against that network and a local fork will be created.  Valid values are: 'emulator', 'testnet', 'mainnet'                                     |
| `--redis-url`                 | `FLOW_REDIS_URL`             | ''             | Redis-server URL for persisting redis storage backend ( `redis://[[username:]password@]host[:port][/database]` )                                                                                                                                  |
| `--start-block-height`        | `FLOW_STARTBLOCKHEIGHT`             | `0`             | Start block height to use when starting the network using 'testnet' or 'mainnet' as the chain-id    |
| `--rpc-host`                  | `FLOW_RPCHOST`             | ''             | RPC host (access node) to query for previous state when starting the network using 'testnet' or 'mainnet' as the chain-id    |
| `--evm-enabled` | `FLOW_EVMENABLED` | `false`         | Enable evm support |
>>>>>>> d969ff66

## Running the emulator with the Flow CLI

The emulator is bundled with the [Flow CLI](https://docs.onflow.org/flow-cli), a command-line interface for working with
Flow.

### Installation

Follow [these steps](https://docs.onflow.org/flow-cli/install/) to install the Flow CLI.

### Starting the server

Starting the emulator by using Flow CLI also leverages CLI configuration file `flow.json`.
You can use the `flow.json` to specify the service account which will be reused between restarts.
Read more about CLI configuration [here](https://docs.onflow.org/flow-cli/configuration/).

You can start the emulator with the Flow CLI:

```shell script
flow emulator
```

You need to make sure the configuration `flow.json` exists, or create it beforehand using the `flow init` command.

### Using the emulator in a project

You can start the emulator in your project context by running the above command
in the same directory as `flow.json`. This will configure the emulator with your
project's service account, meaning you can use it to sign and submit transactions.
Read more about the project and configuration [here](https://docs.onflow.org/flow-cli/configuration/).

## Using Emulator in Go

You can use the emulator as a module in your Go project. To install emulator, use go get:

```
go get github.com/onflow/flow-emulator
```

After installing the emulator module you can initialize it in the code:

```go
var opts []emulator.Option
privKey, err := crypto.DecodePrivateKeyHex(crypto.ECDSA_P256, "")

opts = append(opts, emulator.WithServicePublicKey(
privKey.PublicKey(),
crypto.ECDSA_P256,
crypto.SHA3_256,
))

blockchain, err := emulator.NewBlockchain(opts...)
```

You can then access all methods of the blockchain like so:

```go
account, err := blockchain.GetAccount(address) 
```

## Rolling back state to blockheight

It is possible to roll back the emulator state to a specific block height. This
feature is extremely useful for testing purposes. You can set up an account
state, perform tests on that state, and then roll back the state to its initial
state after each test.

To roll back to a specific block height, you can utilize below HTTP request:
``
POST http://localhost:8080/emulator/rollback

Post Data: height={block height}

```

Note: it is only possible to roll back state to a height that was previously executed by the emulator.
To roll back to a past block height when using a forked Mainnet or Testnet network, use the
`--start-block-height` flag.

## Managing emulator state
It's possible to manage emulator state by using the admin API. You can at any point 
create a new named snapshot of the state and then at any later point revert emulator 
state to that reference. 

In order to use the state management functionality you need to run the emulator with persistent state:
```bash
flow emulator --persist
```

Create a new snapshot by doing an HTTP request:

```
POST http://localhost:8080/emulator/snapshots

Post Data: name={snapshot name}

```

*Please note the example above uses the default admin API port*

At any later point you can reload to that snapshot by executing:

```
PUT http://localhost:8080/emulator/snapshots?name={snapshot name}
```

You need to use the same value for `name` parameter.

The snapshot functionality is a great tool for testing where you can first initialize
a base snapshot with seed values, execute the test and then revert to that initialized state.

You can list existing snapshots with:

```
GET http://localhost:8080/emulator/snapshots
```

## Cadence Code Coverage

The admin API includes endpoints for viewing and managing Cadence code coverage.

In order to use this functionality you need to run the emulator with the respective flag which enables code coverage:

```bash
flow emulator --coverage-reporting
```

To view the code coverage report, visit this URL: http://localhost:8080/emulator/codeCoverage

To flush/reset the collected code coverage report, run the following command:

```bash
curl -XPUT 'http://localhost:8080/emulator/codeCoverage/reset'
```

Note: The above command will reset the code coverage for all the locations, except
for `A.f8d6e0586b0a20c7.FlowServiceAccount`, which is a system contract that is essential to the operations of Flow.

To get better reports with source file references, you can utilize the `sourceFile` pragma in the headers of your
transactions and scripts.

```cadence
#sourceFile("scripts/myScript.cdc")
```

## Cadence Computation Reporting

The admin API includes an endpoint for viewing the Cadence computation reports for scripts & transactions.

In order to use this functionality you need to run the emulator with the respective flag which enables computation
reporting:

```bash
flow emulator --computation-reporting
```

To view the computation report, visit this URL: http://localhost:8080/emulator/computationReport

## Running the emulator with Docker

Docker builds for the emulator are automatically built and pushed to
`gcr.io/flow-container-registry/emulator`, tagged by commit and semantic version. You can also build the image locally.

```bash
docker run -p 3569:3569 -p 8080:8080 -e FLOW_HOST=0.0.0.0 gcr.io/flow-container-registry/emulator
```

The full list of environment variables can be found [here](#configuration).
You can pass any environment variable by using `-e` docker flag and pass the valid value.

*Custom Configuration Example:*

```bash
docker run -p 3569:3569 -p 8080:8080 -e FLOW_HOST=0.0.0.0 -e FLOW_PORT=9001 -e FLOW_VERBOSE=true -e FLOW_SERVICEPRIVATEKEY=<hex-encoded key> gcr.io/flow-container-registry/emulator
```

To generate a service key, use the `keys generate` command in the Flow CLI.

```bash
flow keys generate
```

## Emulating mainnet and testnet transactions
<<<<<<< HEAD

=======
>>>>>>> d969ff66
The emulator allows you to simulate the execution of transactions as if they were
performed on the Mainnet or Testnet. In order to activate this feature,
you must specify the network name for the chain ID flag as well as the RPC host
to connect to.

```
flow emulator --chain-id mainnet --rpc-host access-008.mainnet24.nodes.onflow.org:9000
flow emulator --chain-id mainnet --rpc-host access-002.devnet49.nodes.onflow.org:9000
```

<<<<<<< HEAD
Please note, the actual execution on the real network may differ depending on the exact state when the transaction is
executed.
=======
Please note, the actual execution on the real network may differ depending on the exact state when the transaction is executed.
>>>>>>> d969ff66

By default, the forked network will start from the latest sealed block when the emulator
is started. You can specify a different starting block height by using the `--start-block-height` flag.

You can also store all of your changes and cached registers to a persistent db by using the `--persist` flag,
along with the other sqlite settings.

<<<<<<< HEAD
To submit transactions as a different account, you can use the `--skip-tx-validation` flag to disable transaction
signature
=======
To submit transactions as a different account, you can use the `--skip-tx-validation` flag to disable transaction signature
>>>>>>> d969ff66
verification. Then submit transactions from any account using any valid private key.

## Debugging

To debug any transactions sent via VSCode or Flow CLI, you can use the `debugger` pragma.
This will cause execution to pause at the debugger for any transaction or script which includes that pragma.

```cadence 
#debugger()
```

## Development

Read [contributing document](./CONTRIBUTING.md).<|MERGE_RESOLUTION|>--- conflicted
+++ resolved
@@ -37,7 +37,6 @@
 The Flow Emulator can be run in different modes and settings, all of them are described in the table bellow.
 
 Please note that if you will run the emulator using the Flow CLI you must use flags to pass configuration values
-<<<<<<< HEAD
 and if you plan to run the emulator with Docker you must use the environment variables (Env) to pass configuration
 values.
 
@@ -80,46 +79,7 @@
 | `--computation-reporting`     | `FLOW_COMPUTATIONREPORTING`      | `false`        | Enable computation reporting for Cadence scripts & transactions                                                                                                                                               |
 | `--checkpoint-dir`            | `FLOW_CHECKPOINTDIR`             | ''             | Checkpoint directory to load the emulator state from, if starting the emulator from a checkpoint                                                                                                              |
 | `--state-hash`                | `FLOW_STATEHASH`                 | ''             | State hash of the checkpoint, if starting the emulator from a checkpoint                                                                                                                                      |
-=======
-and if you plan to run the emulator with Docker you must use the environment variables (Env) to pass configuration values.
-
-| Flag                          | Env                          | Default        | Description                                                                                                                                                                                                                                       |
-|-------------------------------|------------------------------|----------------|---------------------------------------------------------------------------------------------------------------------------------------------------------------------------------------------------------------------------------------------------|
-| `--port`, `-p`                | `FLOW_PORT`                  | `3569`         | gRPC port to listen on                                                                                                                                                                                                                            |
-| `--rest-port`                 | `FLOW_RESTPORT`              | `8888`         | REST API port to listen on                                                                                                                                                                                                                        |
-| `--admin-port`                | `FLOW_ADMINPORT`             | `8080`         | Admin API port to listen on                                                                                                                                                                                                                       |
-| `--verbose`, `-v`             | `FLOW_VERBOSE`               | `false`        | Enable verbose logging (useful for debugging)                                                                                                                                                                                                     |
-| `--log-format`                | `FLOW_LOGFORMAT`             | `text`         | Output log format (valid values `text`, `JSON`)                                                                                                                                                                                                   |
-| `--block-time`, `-b`          | `FLOW_BLOCKTIME`             | `0`            | Time between sealed blocks. Valid units are `ns`, `us` (or `µs`), `ms`, `s`, `m`, `h`                                                                                                                                                             |
-| `--contracts`                 | `FLOW_WITHCONTRACTS`         | `false`        | Start with contracts like [NFT](https://github.com/onflow/flow-nft/blob/master/contracts/NonFungibleToken.cdc) and an [NFT Marketplace](https://github.com/onflow/nft-storefront), when the emulator starts |
-| `--service-priv-key`          | `FLOW_SERVICEPRIVATEKEY`     | random         | Private key used for the [service account](https://docs.onflow.org/flow-token/concepts/#flow-service-account)                                                                                                                                     |
-| `--service-sig-algo`          | `FLOW_SERVICEKEYSIGALGO`     | `ECDSA_P256`   | Service account key [signature algorithm](https://docs.onflow.org/cadence/language/crypto/#signing-algorithms)                                                                                                                                    |
-| `--service-hash-algo`         | `FLOW_SERVICEKEYHASHALGO`    | `SHA3_256`     | Service account key [hash algorithm](https://docs.onflow.org/cadence/language/crypto/#hashing)                                                                                                                                                    |
-| `--init`                      | `FLOW_INIT`                  | `false`        | Generate and set a new [service account](https://docs.onflow.org/flow-token/concepts/#flow-service-account)                                                                                                                                       |
-| `--rest-debug`                | `FLOW_RESTDEBUG`             | `false`        | Enable REST API debugging output                                                                                                                                                                                                                  |
-| `--grpc-debug`                | `FLOW_GRPCDEBUG`             | `false`        | Enable gRPC server reflection for debugging with grpc_cli                                                                                                                                                                                         |
-| `--persist`                   | `FLOW_PERSIST`               | false          | Enable persistence of the state between restarts                                                                                                                                                                                                  |
-| `--snapshot`                  | `FLOW_SNAPSHOT`              | false          | Enable snapshot support                                                                                                                                                                        |
-| `--dbpath`                    | `FLOW_DBPATH`                | `./flowdb`     | Specify path for the database file persisting the state                                                                                                                                                                                           |
-| `--simple-addresses`          | `FLOW_SIMPLEADDRESSES`       | `false`        | Use sequential addresses starting with `0x1`                                                                                                                                                                                                      |
-| `--token-supply`              | `FLOW_TOKENSUPPLY`           | `1000000000.0` | Initial FLOW token supply                                                                                                                                                                                                                         |
-| `--transaction-expiry`        | `FLOW_TRANSACTIONEXPIRY`     | `10`           | [Transaction expiry](https://docs.onflow.org/flow-go-sdk/building-transactions/#reference-block), measured in blocks                                                                                                                              |
-| `--storage-limit`             | `FLOW_STORAGELIMITENABLED`   | `true`         | Enable [account storage limit](https://docs.onflow.org/cadence/language/accounts/#storage-limit)                                                                                                                                                  |
-| `--storage-per-flow`          | `FLOW_STORAGEMBPERFLOW`      |                | Specify size of the storage in MB for each FLOW in account balance. Default value from the flow-go                                                                                                                                                |
-| `--min-account-balance`       | `FLOW_MINIMUMACCOUNTBALANCE` |                | Specify minimum balance the account must have. Default value from the flow-go                                                                                                                                                                     |
-| `--transaction-fees`          | `FLOW_TRANSACTIONFEESENABLED` | `false`        | Enable variable transaction fees and execution effort metering <br> as decribed in [Variable Transaction Fees: Execution Effort](https://github.com/onflow/flow/pull/753) FLIP                                                                    |
-| `--transaction-max-gas-limit` | `FLOW_TRANSACTIONMAXGASLIMIT` | `9999`         | Maximum [gas limit for transactions](https://docs.onflow.org/flow-go-sdk/building-transactions/#gas-limit)                                                                                                                                        |
-| `--script-gas-limit`          | `FLOW_SCRIPTGASLIMIT`        | `100000`       | Specify gas limit for script execution                                                                                                                                                                                                            |
-| `--coverage-reporting`        | `FLOW_COVERAGEREPORTING`     | `false`        | Enable Cadence code coverage reporting                                                                                                                                                                                                      |
-| `--contract-removal`          | `FLOW_CONTRACTREMOVAL`            | `true`         | Allow removal of already deployed contracts, used for updating during development                                                                                                                                                                 |
-| `--skip-tx-validation` | `FLOW_SKIPTRANSACTIONVALIDATION` | `false`        | Skip verification of transaction signatures and sequence numbers                                                                                                                                                                                  |
-| `--host`                      | `FLOW_HOST`                  | ` `            | Host to listen on for emulator GRPC/REST/Admin servers (default: All Interfaces)                                                                                                                                                                                            |
-| `--chain-id`                  | `FLOW_CHAINID`               | `emulator`     | Chain to simulate, if 'mainnet' or 'testnet' values are used, you will be able to run transactions against that network and a local fork will be created.  Valid values are: 'emulator', 'testnet', 'mainnet'                                     |
-| `--redis-url`                 | `FLOW_REDIS_URL`             | ''             | Redis-server URL for persisting redis storage backend ( `redis://[[username:]password@]host[:port][/database]` )                                                                                                                                  |
-| `--start-block-height`        | `FLOW_STARTBLOCKHEIGHT`             | `0`             | Start block height to use when starting the network using 'testnet' or 'mainnet' as the chain-id    |
-| `--rpc-host`                  | `FLOW_RPCHOST`             | ''             | RPC host (access node) to query for previous state when starting the network using 'testnet' or 'mainnet' as the chain-id    |
-| `--evm-enabled` | `FLOW_EVMENABLED` | `false`         | Enable evm support |
->>>>>>> d969ff66
+| `--evm-enabled`               | `FLOW_EVMENABLED`                | `false`        | Enable evm support |
 
 ## Running the emulator with the Flow CLI
 
@@ -303,10 +263,7 @@
 ```
 
 ## Emulating mainnet and testnet transactions
-<<<<<<< HEAD
-
-=======
->>>>>>> d969ff66
+
 The emulator allows you to simulate the execution of transactions as if they were
 performed on the Mainnet or Testnet. In order to activate this feature,
 you must specify the network name for the chain ID flag as well as the RPC host
@@ -317,12 +274,8 @@
 flow emulator --chain-id mainnet --rpc-host access-002.devnet49.nodes.onflow.org:9000
 ```
 
-<<<<<<< HEAD
 Please note, the actual execution on the real network may differ depending on the exact state when the transaction is
 executed.
-=======
-Please note, the actual execution on the real network may differ depending on the exact state when the transaction is executed.
->>>>>>> d969ff66
 
 By default, the forked network will start from the latest sealed block when the emulator
 is started. You can specify a different starting block height by using the `--start-block-height` flag.
@@ -330,13 +283,8 @@
 You can also store all of your changes and cached registers to a persistent db by using the `--persist` flag,
 along with the other sqlite settings.
 
-<<<<<<< HEAD
 To submit transactions as a different account, you can use the `--skip-tx-validation` flag to disable transaction
-signature
-=======
-To submit transactions as a different account, you can use the `--skip-tx-validation` flag to disable transaction signature
->>>>>>> d969ff66
-verification. Then submit transactions from any account using any valid private key.
+signature verification. Then submit transactions from any account using any valid private key.
 
 ## Debugging
 
