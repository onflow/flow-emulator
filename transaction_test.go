--- conflicted
+++ resolved
@@ -268,18 +268,11 @@
 
 		require.Error(t, result.Error)
 
-<<<<<<< HEAD
-		var flowErr *types.FlowError
-		require.ErrorAs(t, result.Error, &flowErr)
-
-		assert.True(t, fvmerrors.HasErrorCode(flowErr.FlowError, fvmerrors.ErrCodeInvalidProposalSeqNumberError))
-=======
 		assert.IsType(t, &types.FlowError{}, result.Error)
 		seqErr := fvmerrors.InvalidProposalSeqNumberError{}
 		ok := errors.As(result.Error, &seqErr)
 		assert.True(t, ok)
 		assert.Equal(t, invalidSequenceNumber, seqErr.ProvidedSeqNumber())
->>>>>>> 0eb065e9
 	})
 
 	const expiry = 10
