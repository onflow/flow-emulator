/*
 * Flow Emulator
 *
 * Copyright Flow Foundation
 *
 * Licensed under the Apache License, Version 2.0 (the "License");
 * you may not use this file except in compliance with the License.
 * You may obtain a copy of the License at
 *
 *   http://www.apache.org/licenses/LICENSE-2.0
 *
 * Unless required by applicable law or agreed to in writing, software
 * distributed under the License is distributed on an "AS IS" BASIS,
 * WITHOUT WARRANTIES OR CONDITIONS OF ANY KIND, either express or implied.
 * See the License for the specific language governing permissions and
 * limitations under the License.
 */

// Package emulator provides an emulated version of the Flow emulator that can be used
// for development purposes.
//
// This package can be used as a library or as a standalone application.
//
// When used as a library, this package provides tools to write programmatic tests for
// Flow applications.
//
// When used as a standalone application, this package implements the Flow Access API
// and is fully-compatible with Flow gRPC client libraries.
package emulator

import (
	"context"
	_ "embed"
	"encoding/hex"
	"errors"
	"fmt"
	"math"
	"strings"
	"sync"
	"time"

	"github.com/logrusorgru/aurora"
	"github.com/onflow/cadence"
	"github.com/onflow/cadence/common"
	"github.com/onflow/cadence/interpreter"
	"github.com/onflow/cadence/runtime"
	"github.com/onflow/crypto"
	"github.com/onflow/crypto/hash"
	"github.com/onflow/flow-core-contracts/lib/go/templates"
	flowsdk "github.com/onflow/flow-go-sdk"
	sdkcrypto "github.com/onflow/flow-go-sdk/crypto"
	"github.com/onflow/flow-go/access/validator"
	"github.com/onflow/flow-go/engine"
	"github.com/onflow/flow-go/fvm"
	fvmcrypto "github.com/onflow/flow-go/fvm/crypto"
	"github.com/onflow/flow-go/fvm/environment"
	fvmerrors "github.com/onflow/flow-go/fvm/errors"
	"github.com/onflow/flow-go/fvm/meter"
	reusableRuntime "github.com/onflow/flow-go/fvm/runtime"
	"github.com/onflow/flow-go/fvm/storage/snapshot"
	accessmodel "github.com/onflow/flow-go/model/access"
	flowgo "github.com/onflow/flow-go/model/flow"
	"github.com/onflow/flow-go/module/metrics"
	"github.com/rs/zerolog"

	"github.com/onflow/flow-emulator/convert"
	"github.com/onflow/flow-emulator/storage"
	"github.com/onflow/flow-emulator/storage/util"
	"github.com/onflow/flow-emulator/types"
	"github.com/onflow/flow-emulator/utils"
)

// systemChunkTransactionTemplate looks for the RandomBeaconHistory
// heartbeat resource on the service account and calls it.
//
//go:embed templates/systemChunkTransactionTemplate.cdc
var systemChunkTransactionTemplate string

var _ Emulator = &Blockchain{}

// New instantiates a new emulated emulator with the provided options.
func New(opts ...Option) (*Blockchain, error) {

	// apply options to the default config
	conf := defaultConfig
	for _, opt := range opts {
		opt(&conf)
	}

	b := &Blockchain{
		storage:                conf.GetStore(),
		broadcaster:            engine.NewBroadcaster(),
		serviceKey:             conf.GetServiceKey(),
		debugger:               nil,
		activeDebuggingSession: false,
		conf:                   conf,
		clock:                  NewSystemClock(),
		sourceFileMap:          make(map[common.Location]string),
		entropyProvider:        &blockHashEntropyProvider{},
		computationReport: &ComputationReport{
			Scripts:      make(map[string]ProcedureReport),
			Transactions: make(map[string]ProcedureReport),
		},
	}
	err := b.ReloadBlockchain()
	if err != nil {
		return nil, err
	}
	if len(conf.Contracts) > 0 {
		err := DeployContracts(b, conf.Contracts)
		if err != nil {
			return nil, err
		}
	}
	return b, nil

}

// Option is a function applying a change to the emulator config.
type Option func(*config)

// WithLogger sets the fvm logger
func WithLogger(
	logger zerolog.Logger,
) Option {
	return func(c *config) {
		c.Logger = logger
	}
}

// WithServerLogger sets the logger
func WithServerLogger(
	logger zerolog.Logger,
) Option {
	return func(c *config) {
		c.ServerLogger = logger
	}
}

// WithServicePublicKey sets the service key from a public key.
func WithServicePublicKey(
	servicePublicKey sdkcrypto.PublicKey,
	sigAlgo sdkcrypto.SignatureAlgorithm,
	hashAlgo sdkcrypto.HashAlgorithm,
) Option {
	return func(c *config) {
		c.ServiceKey = ServiceKey{
			PublicKey: servicePublicKey,
			SigAlgo:   sigAlgo,
			HashAlgo:  hashAlgo,
		}
	}
}

// WithServicePrivateKey sets the service key from private key.
func WithServicePrivateKey(
	privateKey sdkcrypto.PrivateKey,
	sigAlgo sdkcrypto.SignatureAlgorithm,
	hashAlgo sdkcrypto.HashAlgorithm,
) Option {
	return func(c *config) {
		c.ServiceKey = ServiceKey{
			PrivateKey: privateKey,
			PublicKey:  privateKey.PublicKey(),
			HashAlgo:   hashAlgo,
			SigAlgo:    sigAlgo,
		}
	}
}

// WithStore sets the persistent storage provider.
func WithStore(store storage.Store) Option {
	return func(c *config) {
		c.Store = store
	}
}

// WithSimpleAddresses enables simple addresses, which are sequential starting with 0x01.
func WithSimpleAddresses() Option {
	return func(c *config) {
		c.SimpleAddresses = true
	}
}

// WithGenesisTokenSupply sets the genesis token supply.
func WithGenesisTokenSupply(supply cadence.UFix64) Option {
	return func(c *config) {
		c.GenesisTokenSupply = supply
	}
}

// WithTransactionMaxGasLimit sets the maximum gas limit for transactions.
//
// Individual transactions will still be bounded by the limit they declare.
// This function sets the maximum limit that any transaction can declare.
//
// This limit does not affect script executions. Use WithScriptGasLimit
// to set the gas limit for script executions.
func WithTransactionMaxGasLimit(maxLimit uint64) Option {
	return func(c *config) {
		c.TransactionMaxGasLimit = maxLimit
	}
}

// WithScriptGasLimit sets the gas limit for scripts.
//
// This limit does not affect transactions, which declare their own limit.
// Use WithTransactionMaxGasLimit to set the maximum gas limit for transactions.
func WithScriptGasLimit(limit uint64) Option {
	return func(c *config) {
		c.ScriptGasLimit = limit
	}
}

// WithTransactionExpiry sets the transaction expiry measured in blocks.
//
// If set to zero, transaction expiry is disabled and the reference block ID field
// is not required.
func WithTransactionExpiry(expiry uint) Option {
	return func(c *config) {
		c.TransactionExpiry = expiry
	}
}

// WithStorageLimitEnabled enables/disables limiting account storage used to their storage capacity.
//
// If set to false, accounts can store any amount of data,
// otherwise they can only store as much as their storage capacity.
// The default is true.
func WithStorageLimitEnabled(enabled bool) Option {
	return func(c *config) {
		c.StorageLimitEnabled = enabled
	}
}

// WithMinimumStorageReservation sets the minimum account balance.
//
// The cost of creating new accounts is also set to this value.
// The default is taken from fvm.DefaultMinimumStorageReservation
func WithMinimumStorageReservation(minimumStorageReservation cadence.UFix64) Option {
	return func(c *config) {
		c.MinimumStorageReservation = minimumStorageReservation
	}
}

// WithStorageMBPerFLOW sets the cost of a megabyte of storage in FLOW
//
// the default is taken from fvm.DefaultStorageMBPerFLOW
func WithStorageMBPerFLOW(storageMBPerFLOW cadence.UFix64) Option {
	return func(c *config) {
		c.StorageMBPerFLOW = storageMBPerFLOW
	}
}

// WithTransactionFeesEnabled enables/disables transaction fees.
//
// If set to false transactions don't cost any flow.
// The default is false.
func WithTransactionFeesEnabled(enabled bool) Option {
	return func(c *config) {
		c.TransactionFeesEnabled = enabled
	}
}

// WithExecutionEffortWeights sets the execution effort weights.
// default is the Mainnet values.
func WithExecutionEffortWeights(weights meter.ExecutionEffortWeights) Option {
	return func(c *config) {
		c.ExecutionEffortWeights = weights
	}
}

// WithContractRemovalEnabled restricts/allows removal of already deployed contracts.
//
// The default is provided by on-chain value.
func WithContractRemovalEnabled(enabled bool) Option {
	return func(c *config) {
		c.ContractRemovalEnabled = enabled
	}
}

// WithTransactionValidationEnabled enables/disables transaction validation.
//
// If set to false, the emulator will not verify transaction signatures or validate sequence numbers.
//
// The default is true.
func WithTransactionValidationEnabled(enabled bool) Option {
	return func(c *config) {
		c.TransactionValidationEnabled = enabled
	}
}

// WithChainID sets chain type for address generation
// The default is emulator.
func WithChainID(chainID flowgo.ChainID) Option {
	return func(c *config) {
		c.ChainID = chainID
	}
}

// WithCoverageReport injects a CoverageReport to collect coverage information.
//
// The default is nil.
func WithCoverageReport(coverageReport *runtime.CoverageReport) Option {
	return func(c *config) {
		c.CoverageReport = coverageReport
	}
}

func WithComputationReporting(enabled bool) Option {
	return func(c *config) {
		c.ComputationReportingEnabled = enabled
	}
}

<<<<<<< HEAD
func WithScheduledCallbacks(enabled bool) Option {
	return func(c *config) {
		c.ScheduledCallbacksEnabled = enabled
=======
// WithSetupEVMEnabled enables/disables the EVM setup.
func WithSetupEVMEnabled(enabled bool) Option {
	return func(c *config) {
		c.SetupEVMEnabled = enabled
	}
}

// WithSetupVMBridgeEnabled enables/disables the VM bridge setup.
func WithSetupVMBridgeEnabled(enabled bool) Option {
	return func(c *config) {
		c.SetupVMBridgeEnabled = enabled
>>>>>>> cedec039
	}
}

// Contracts allows users to deploy the given contracts.
// Some default common contracts are pre-configured in the `CommonContracts`
// global variable. It includes contracts such as ExampleNFT but could
// contain more contracts in the future.
// The default value is []ContractDescription{}.
func Contracts(contracts []ContractDescription) Option {
	return func(c *config) {
		c.Contracts = contracts
	}
}

// Blockchain emulates the functionality of the Flow emulator.
type Blockchain struct {
	// committed chain state: blocks, transactions, registers, events
	storage     storage.Store
	broadcaster *engine.Broadcaster

	// mutex protecting pending block
	mu sync.RWMutex

	// pending block containing block info, register state, pending transactions
	pendingBlock *pendingBlock
	clock        Clock

	// used to execute transactions and scripts
	vm    *fvm.VirtualMachine
	vmCtx fvm.Context

	transactionValidator *validator.TransactionValidator

	serviceKey ServiceKey

	debugger               *interpreter.Debugger
	activeDebuggingSession bool
	currentCode            string
	currentScriptID        string

	conf config

	coverageReportedRuntime *CoverageReportedRuntime

	sourceFileMap map[common.Location]string

	entropyProvider   *blockHashEntropyProvider
	computationReport *ComputationReport
}

// config is a set of configuration options for an emulated emulator.
type config struct {
	ServiceKey                   ServiceKey
	Store                        storage.Store
	SimpleAddresses              bool
	GenesisTokenSupply           cadence.UFix64
	TransactionMaxGasLimit       uint64
	ScriptGasLimit               uint64
	TransactionExpiry            uint
	StorageLimitEnabled          bool
	TransactionFeesEnabled       bool
	ExecutionEffortWeights       meter.ExecutionEffortWeights
	ContractRemovalEnabled       bool
	MinimumStorageReservation    cadence.UFix64
	StorageMBPerFLOW             cadence.UFix64
	Logger                       zerolog.Logger
	ServerLogger                 zerolog.Logger
	TransactionValidationEnabled bool
	ChainID                      flowgo.ChainID
	CoverageReport               *runtime.CoverageReport
	AutoMine                     bool
	Contracts                    []ContractDescription
	ComputationReportingEnabled  bool
<<<<<<< HEAD
	ScheduledCallbacksEnabled    bool
=======
	SetupEVMEnabled              bool
	SetupVMBridgeEnabled         bool
>>>>>>> cedec039
}

func (conf config) GetStore() storage.Store {
	if conf.Store == nil {
		store, err := util.CreateDefaultStorage()
		if err != nil {
			panic("Cannot initialize memory storage")
		}
		conf.Store = store
	}
	return conf.Store
}

func (conf config) GetChainID() flowgo.ChainID {
	if conf.SimpleAddresses {
		return flowgo.MonotonicEmulator
	}

	return conf.ChainID
}

func (conf config) GetServiceKey() ServiceKey {
	// set up service key
	serviceKey := conf.ServiceKey
	serviceKey.Address = flowsdk.Address(conf.GetChainID().Chain().ServiceAddress())
	serviceKey.Weight = flowsdk.AccountKeyWeightThreshold
	return serviceKey
}

const defaultGenesisTokenSupply = "1000000000.0"

const defaultScriptGasLimit = 100000

const defaultTransactionMaxGasLimit = flowgo.DefaultMaxTransactionGasLimit

// defaultConfig is the default configuration for an emulated emulator.
var defaultConfig = func() config {
	genesisTokenSupply, err := cadence.NewUFix64(defaultGenesisTokenSupply)
	if err != nil {
		panic(fmt.Sprintf("Failed to parse default genesis token supply: %s", err.Error()))
	}

	return config{
		ServiceKey:                   DefaultServiceKey(),
		Store:                        nil,
		SimpleAddresses:              false,
		GenesisTokenSupply:           genesisTokenSupply,
		ScriptGasLimit:               defaultScriptGasLimit,
		TransactionMaxGasLimit:       defaultTransactionMaxGasLimit,
		MinimumStorageReservation:    fvm.DefaultMinimumStorageReservation,
		StorageMBPerFLOW:             fvm.DefaultStorageMBPerFLOW,
		TransactionExpiry:            0, // TODO: replace with sensible default
		StorageLimitEnabled:          true,
		Logger:                       zerolog.Nop(),
		ServerLogger:                 zerolog.Nop(),
		TransactionValidationEnabled: true,
		ChainID:                      flowgo.Emulator,
		CoverageReport:               nil,
		AutoMine:                     false,
		ComputationReportingEnabled:  false,
		SetupEVMEnabled:              true,
		SetupVMBridgeEnabled:         true,
	}
}()

func (b *Blockchain) Broadcaster() *engine.Broadcaster {
	return b.broadcaster
}

func (b *Blockchain) ReloadBlockchain() error {
	var err error

	blocks := newBlocks(b)

	b.vm, b.vmCtx, err = configureFVM(b, b.conf, blocks)
	if err != nil {
		return err
	}

	latestBlock, latestLedger, err := configureLedger(
		b.conf,
		b.storage,
		b.vm,
		b.vmCtx)
	if err != nil {
		return err
	}

	b.pendingBlock = newPendingBlock(latestBlock, latestLedger, b.clock)
	b.transactionValidator, err = configureTransactionValidator(b.conf, blocks)
	if err != nil {
		return err
	}

	return nil
}

func (b *Blockchain) EnableAutoMine() {
	b.conf.AutoMine = true
}

func (b *Blockchain) DisableAutoMine() {
	b.conf.AutoMine = false
}

func (b *Blockchain) Ping() error {
	return nil
}

func (b *Blockchain) Runtime() runtime.Runtime {
	return b.coverageReportedRuntime
}

func (b *Blockchain) GetChain() flowgo.Chain {
	return b.vmCtx.Chain
}

func (b *Blockchain) GetNetworkParameters() accessmodel.NetworkParameters {
	return accessmodel.NetworkParameters{
		ChainID: b.GetChain().ChainID(),
	}
}

func (b *Blockchain) rollbackProvider() (storage.RollbackProvider, error) {
	rollbackProvider, isRollbackProvider := b.storage.(storage.RollbackProvider)
	if !isRollbackProvider {
		return nil, fmt.Errorf("storage doesn't support rollback")
	}
	return rollbackProvider, nil
}

func (b *Blockchain) RollbackToBlockHeight(height uint64) error {

	rollbackProvider, err := b.rollbackProvider()
	if err != nil {
		return err
	}

	err = rollbackProvider.RollbackToBlockHeight(height)
	if err != nil {
		return err
	}

	return b.ReloadBlockchain()
}

func (b *Blockchain) snapshotProvider() (storage.SnapshotProvider, error) {
	snapshotProvider, isSnapshotProvider := b.storage.(storage.SnapshotProvider)
	if !isSnapshotProvider || !snapshotProvider.SupportSnapshotsWithCurrentConfig() {
		return nil, fmt.Errorf("storage doesn't support snapshots")
	}
	return snapshotProvider, nil
}

func (b *Blockchain) Snapshots() ([]string, error) {
	snapshotProvider, err := b.snapshotProvider()
	if err != nil {
		return []string{}, err
	}
	return snapshotProvider.Snapshots()
}

func (b *Blockchain) CreateSnapshot(name string) error {
	snapshotProvider, err := b.snapshotProvider()
	if err != nil {
		return err
	}
	err = snapshotProvider.CreateSnapshot(name)
	if err != nil {
		return err
	}
	return b.ReloadBlockchain()
}

func (b *Blockchain) LoadSnapshot(name string) error {
	snapshotProvider, err := b.snapshotProvider()
	if err != nil {
		return err
	}
	err = snapshotProvider.LoadSnapshot(name)
	if err != nil {
		return err
	}
	return b.ReloadBlockchain()
}

type CadenceHook struct {
	MainLogger *zerolog.Logger
}

func (h CadenceHook) Run(_ *zerolog.Event, level zerolog.Level, msg string) {
	const logPrefix = "Cadence log:"
	if level != zerolog.NoLevel && strings.HasPrefix(msg, logPrefix) {
		h.MainLogger.Info().Msg(
			strings.Replace(msg,
				logPrefix,
				aurora.Colorize("LOG:", aurora.BlueFg|aurora.BoldFm).String(),
				1))
	}
}

// `blockHashEntropyProvider implements `environment.EntropyProvider`
// which provides a source of entropy to fvm context (required for Cadence's randomness),
// by using the latest block hash.
type blockHashEntropyProvider struct {
	LatestBlock flowgo.Identifier
}

func (gen *blockHashEntropyProvider) RandomSource() ([]byte, error) {
	return gen.LatestBlock[:], nil
}

// make sure `blockHashEntropyProvider implements `environment.EntropyProvider`
var _ environment.EntropyProvider = &blockHashEntropyProvider{}

func configureFVM(blockchain *Blockchain, conf config, blocks *blocks) (*fvm.VirtualMachine, fvm.Context, error) {
	vm := fvm.NewVirtualMachine()

	cadenceLogger := conf.Logger.Hook(CadenceHook{MainLogger: &conf.ServerLogger}).Level(zerolog.DebugLevel)

	runtimeConfig := runtime.Config{
		Debugger:       blockchain.debugger,
		CoverageReport: conf.CoverageReport,
	}
	coverageReportedRuntime := &CoverageReportedRuntime{
		Runtime:        runtime.NewRuntime(runtimeConfig),
		CoverageReport: conf.CoverageReport,
		Environment:    runtime.NewBaseInterpreterEnvironment(runtimeConfig),
	}
	customRuntimePool := reusableRuntime.NewCustomReusableCadenceRuntimePool(
		1,
		runtimeConfig,
		func(config runtime.Config) runtime.Runtime {
			return coverageReportedRuntime
		},
	)

	fvmOptions := []fvm.Option{
		fvm.WithLogger(cadenceLogger),
		fvm.WithChain(conf.GetChainID().Chain()),
		fvm.WithBlocks(blocks),
		fvm.WithContractDeploymentRestricted(false),
		fvm.WithContractRemovalRestricted(!conf.ContractRemovalEnabled),
		fvm.WithComputationLimit(conf.ScriptGasLimit),
		fvm.WithCadenceLogging(true),
		fvm.WithAccountStorageLimit(conf.StorageLimitEnabled),
		fvm.WithTransactionFeesEnabled(conf.TransactionFeesEnabled),
		fvm.WithReusableCadenceRuntimePool(customRuntimePool),
		fvm.WithEntropyProvider(blockchain.entropyProvider),
		fvm.WithEVMEnabled(true),
	}

	if !conf.TransactionValidationEnabled {
		fvmOptions = append(
			fvmOptions,
			fvm.WithAuthorizationChecksEnabled(false),
			fvm.WithSequenceNumberCheckAndIncrementEnabled(false))
	}

	ctx := fvm.NewContext(
		fvmOptions...,
	)

	blockchain.coverageReportedRuntime = coverageReportedRuntime

	return vm, ctx, nil
}

func configureLedger(
	conf config,
	store storage.Store,
	vm *fvm.VirtualMachine,
	ctx fvm.Context,
) (
	*flowgo.Block,
	snapshot.StorageSnapshot,
	error,
) {
	latestBlock, err := store.LatestBlock(context.Background())
	if err != nil {
		if errors.Is(err, storage.ErrNotFound) {
			// storage is empty, bootstrap new ledger state
			return configureNewLedger(conf, store, vm, ctx)
		}

		// internal storage error, fail fast
		return nil, nil, err
	}

	// storage contains data, load state from storage
	return configureExistingLedger(&latestBlock, store)
}

func configureNewLedger(
	conf config,
	store storage.Store,
	vm *fvm.VirtualMachine,
	ctx fvm.Context,
) (
	*flowgo.Block,
	snapshot.StorageSnapshot,
	error,
) {
	ledger, err := store.LedgerByHeight(context.Background(), 0)
	if err != nil {
		return nil, nil, err
	}

	genesisExecutionSnapshot, err := bootstrapLedger(vm, ctx, ledger, conf)
	if err != nil {
		return nil, nil, fmt.Errorf("failed to bootstrap execution state: %w", err)
	}

	// commit the genesis block to storage
	genesis := flowgo.Genesis(conf.GetChainID())

	err = store.CommitBlock(
		context.Background(),
		*genesis,
		nil,
		nil,
		nil,
		genesisExecutionSnapshot,
		nil,
	)
	if err != nil {
		return nil, nil, err
	}

	// get empty ledger view
	ledger, err = store.LedgerByHeight(context.Background(), 0)
	if err != nil {
		return nil, nil, err
	}

	return genesis, ledger, nil
}

func configureExistingLedger(
	latestBlock *flowgo.Block,
	store storage.Store,
) (
	*flowgo.Block,
	snapshot.StorageSnapshot,
	error,
) {
	latestLedger, err := store.LedgerByHeight(
		context.Background(),
		latestBlock.Header.Height,
	)
	if err != nil {
		return nil, nil, err
	}

	return latestBlock, latestLedger, nil
}

func bootstrapLedger(
	vm *fvm.VirtualMachine,
	ctx fvm.Context,
	ledger snapshot.StorageSnapshot,
	conf config,
) (
	*snapshot.ExecutionSnapshot,
	error,
) {
	accountKey := conf.GetServiceKey().AccountKey()
	publicKey, _ := crypto.DecodePublicKey(
		accountKey.SigAlgo,
		accountKey.PublicKey.Encode(),
	)

	ctx = fvm.NewContextFromParent(
		ctx,
		fvm.WithAccountStorageLimit(false),
	)

	flowAccountKey := flowgo.AccountPublicKey{
		PublicKey: publicKey,
		SignAlgo:  accountKey.SigAlgo,
		HashAlgo:  accountKey.HashAlgo,
		Weight:    fvm.AccountKeyWeightThreshold,
	}

	bootstrap := configureBootstrapProcedure(conf, flowAccountKey, conf.GenesisTokenSupply)

	executionSnapshot, output, err := vm.Run(ctx, bootstrap, ledger)
	if err != nil {
		return nil, err
	}

	if output.Err != nil {
		return nil, output.Err
	}

	return executionSnapshot, nil
}

func configureBootstrapProcedure(conf config, flowAccountKey flowgo.AccountPublicKey, supply cadence.UFix64) *fvm.BootstrapProcedure {
	options := make([]fvm.BootstrapProcedureOption, 0)
	options = append(options,
		fvm.WithInitialTokenSupply(supply),
		fvm.WithRestrictedAccountCreationEnabled(false),
		// This enables variable transaction fees AND execution effort metering
		// as described in Variable Transaction Fees:
		// Execution Effort FLIP: https://github.com/onflow/flow/pull/753)
		fvm.WithTransactionFee(fvm.DefaultTransactionFees),
		fvm.WithExecutionMemoryLimit(math.MaxUint32),
		fvm.WithExecutionMemoryWeights(meter.DefaultMemoryWeights),
		fvm.WithExecutionEffortWeights(environment.MainnetExecutionEffortWeights),
		fvm.WithSetupVMBridgeEnabled(cadence.NewBool(conf.SetupVMBridgeEnabled)),
		fvm.WithSetupEVMEnabled(cadence.NewBool(conf.SetupEVMEnabled)),
	)

	if conf.ExecutionEffortWeights != nil {
		options = append(options,
			fvm.WithExecutionEffortWeights(conf.ExecutionEffortWeights),
		)
	}
	if conf.StorageLimitEnabled {
		options = append(options,
			fvm.WithAccountCreationFee(conf.MinimumStorageReservation),
			fvm.WithMinimumStorageReservation(conf.MinimumStorageReservation),
			fvm.WithStorageMBPerFLOW(conf.StorageMBPerFLOW),
		)
	}

	return fvm.Bootstrap(
		flowAccountKey,
		options...,
	)
}

func configureTransactionValidator(conf config, blocks *blocks) (*validator.TransactionValidator, error) {
	return validator.NewTransactionValidator(
		blocks,
		conf.GetChainID().Chain(),
		metrics.NewNoopCollector(),
		validator.TransactionValidationOptions{
			Expiry:                       conf.TransactionExpiry,
			ExpiryBuffer:                 0,
			AllowEmptyReferenceBlockID:   conf.TransactionExpiry == 0,
			AllowUnknownReferenceBlockID: false,
			MaxGasLimit:                  conf.TransactionMaxGasLimit,
			CheckScriptsParse:            true,
			MaxTransactionByteSize:       flowgo.DefaultMaxTransactionByteSize,
			MaxCollectionByteSize:        flowgo.DefaultMaxCollectionByteSize,
			CheckPayerBalanceMode:        validator.Disabled,
		},
		nil,
	)
}

func (b *Blockchain) setFVMContextFromHeader(header *flowgo.Header) fvm.Context {
	b.vmCtx = fvm.NewContextFromParent(
		b.vmCtx,
		fvm.WithBlockHeader(header),
	)

	return b.vmCtx
}

func (b *Blockchain) CurrentScript() (string, string) {
	return b.currentScriptID, b.currentCode
}

// ServiceKey returns the service private key for this emulator.
func (b *Blockchain) ServiceKey() ServiceKey {
	serviceAccount, err := b.getAccount(flowgo.Address(b.serviceKey.Address))
	if err != nil {
		return b.serviceKey
	}

	if len(serviceAccount.Keys) > 0 {
		b.serviceKey.Index = 0
		b.serviceKey.SequenceNumber = serviceAccount.Keys[0].SeqNumber
		b.serviceKey.Weight = serviceAccount.Keys[0].Weight
	}

	return b.serviceKey
}

// PendingBlockID returns the ID of the pending block.
func (b *Blockchain) PendingBlockID() flowgo.Identifier {
	return b.pendingBlock.ID()
}

// PendingBlockView returns the view of the pending block.
func (b *Blockchain) PendingBlockView() uint64 {
	return b.pendingBlock.view
}

// PendingBlockTimestamp returns the Timestamp of the pending block.
func (b *Blockchain) PendingBlockTimestamp() time.Time {
	return b.pendingBlock.Block().Header.Timestamp
}

// GetLatestBlock gets the latest sealed block.
func (b *Blockchain) GetLatestBlock() (*flowgo.Block, error) {
	b.mu.RLock()
	defer b.mu.RUnlock()
	return b.getLatestBlock()
}

func (b *Blockchain) getLatestBlock() (*flowgo.Block, error) {
	block, err := b.storage.LatestBlock(context.Background())
	if err != nil {
		return nil, err
	}

	return &block, nil
}

// GetBlockByID gets a block by ID.
func (b *Blockchain) GetBlockByID(id flowgo.Identifier) (*flowgo.Block, error) {
	b.mu.RLock()
	defer b.mu.RUnlock()
	return b.getBlockByID(id)
}

func (b *Blockchain) getBlockByID(id flowgo.Identifier) (*flowgo.Block, error) {
	block, err := b.storage.BlockByID(context.Background(), id)
	if err != nil {
		if errors.Is(err, storage.ErrNotFound) {
			return nil, &types.BlockNotFoundByIDError{ID: id}
		}

		return nil, err
	}

	return block, nil
}

// GetBlockByHeight gets a block by height.
func (b *Blockchain) GetBlockByHeight(height uint64) (*flowgo.Block, error) {
	b.mu.RLock()
	defer b.mu.RUnlock()

	block, err := b.getBlockByHeight(height)
	if err != nil {
		return nil, err
	}

	return block, nil
}

func (b *Blockchain) getBlockByHeight(height uint64) (*flowgo.Block, error) {
	block, err := b.storage.BlockByHeight(context.Background(), height)
	if err != nil {
		if errors.Is(err, storage.ErrNotFound) {
			return nil, &types.BlockNotFoundByHeightError{Height: height}
		}
		return nil, err
	}

	return block, nil
}

func (b *Blockchain) GetCollectionByID(colID flowgo.Identifier) (*flowgo.LightCollection, error) {
	b.mu.RLock()
	defer b.mu.RUnlock()
	return b.getCollectionByID(colID)
}

func (b *Blockchain) getCollectionByID(colID flowgo.Identifier) (*flowgo.LightCollection, error) {
	col, err := b.storage.CollectionByID(context.Background(), colID)
	if err != nil {
		if errors.Is(err, storage.ErrNotFound) {
			return nil, &types.CollectionNotFoundError{ID: colID}
		}
		return nil, err
	}

	return &col, nil
}

func (b *Blockchain) GetFullCollectionByID(colID flowgo.Identifier) (*flowgo.Collection, error) {
	b.mu.RLock()
	defer b.mu.RUnlock()
	return b.getFullCollectionByID(colID)
}

func (b *Blockchain) getFullCollectionByID(colID flowgo.Identifier) (*flowgo.Collection, error) {
	col, err := b.storage.FullCollectionByID(context.Background(), colID)
	if err != nil {
		if errors.Is(err, storage.ErrNotFound) {
			return nil, &types.CollectionNotFoundError{ID: colID}
		}
		return nil, err
	}

	return &col, nil
}

// GetTransaction gets an existing transaction by ID.
//
// The function first looks in the pending block, then the current emulator state.
func (b *Blockchain) GetTransaction(txID flowgo.Identifier) (*flowgo.TransactionBody, error) {
	b.mu.RLock()
	defer b.mu.RUnlock()
	return b.getTransaction(txID)
}

func (b *Blockchain) getTransaction(txID flowgo.Identifier) (*flowgo.TransactionBody, error) {
	pendingTx := b.pendingBlock.GetTransaction(txID)
	if pendingTx != nil {
		return pendingTx, nil
	}

	tx, err := b.storage.TransactionByID(context.Background(), txID)
	if err != nil {
		if errors.Is(err, storage.ErrNotFound) {
			return nil, &types.TransactionNotFoundError{ID: txID}
		}
		return nil, err
	}

	return &tx, nil
}

func (b *Blockchain) GetTransactionResult(txID flowgo.Identifier) (*accessmodel.TransactionResult, error) {
	b.mu.RLock()
	defer b.mu.RUnlock()

	return b.getTransactionResult(txID)
}

func (b *Blockchain) getTransactionResult(txID flowgo.Identifier) (*accessmodel.TransactionResult, error) {
	if b.pendingBlock.ContainsTransaction(txID) {
		return &accessmodel.TransactionResult{
			Status: flowgo.TransactionStatusPending,
		}, nil
	}

	storedResult, err := b.storage.TransactionResultByID(context.Background(), txID)
	if err != nil {
		if errors.Is(err, storage.ErrNotFound) {
			return &accessmodel.TransactionResult{
				Status: flowgo.TransactionStatusUnknown,
			}, nil
		}
		return nil, err
	}

	statusCode := 0
	if storedResult.ErrorCode > 0 {
		statusCode = 1
	}
	result := accessmodel.TransactionResult{
		Status:        flowgo.TransactionStatusSealed,
		StatusCode:    uint(statusCode),
		ErrorMessage:  storedResult.ErrorMessage,
		Events:        storedResult.Events,
		TransactionID: txID,
		BlockHeight:   storedResult.BlockHeight,
		BlockID:       storedResult.BlockID,
	}

	return &result, nil
}

// GetAccountByIndex returns the account for the given address.
func (b *Blockchain) GetAccountByIndex(index uint) (*flowgo.Account, error) {

	generator := flowsdk.NewAddressGenerator(flowsdk.ChainID(b.vmCtx.Chain.ChainID()))

	generator.SetIndex(index)

	account, err := b.GetAccountUnsafe(convert.SDKAddressToFlow(generator.Address()))
	if err != nil {
		return nil, err
	}

	return account, nil
}

// Deprecated: Needed for the debugger right now, do NOT use for other purposes.
// TODO: refactor
func (b *Blockchain) GetAccountUnsafe(address flowgo.Address) (*flowgo.Account, error) {
	latestBlock, err := b.getLatestBlock()
	if err != nil {
		return nil, err
	}
	return b.getAccountAtBlock(address, latestBlock.Header.Height)
}

// GetAccount returns the account for the given address.
func (b *Blockchain) GetAccount(address flowgo.Address) (*flowgo.Account, error) {
	b.mu.RLock()
	defer b.mu.RUnlock()
	return b.getAccount(address)
}

// getAccount returns the account for the given address.
func (b *Blockchain) getAccount(address flowgo.Address) (*flowgo.Account, error) {
	latestBlock, err := b.getLatestBlock()
	if err != nil {
		return nil, err
	}
	return b.getAccountAtBlock(address, latestBlock.Header.Height)
}

// GetAccountAtBlockHeight  returns the account for the given address at specified block height.
func (b *Blockchain) GetAccountAtBlockHeight(address flowgo.Address, blockHeight uint64) (*flowgo.Account, error) {
	b.mu.RLock()
	defer b.mu.RUnlock()
	return b.getAccountAtBlock(address, blockHeight)
}

// GetAccountAtBlock returns the account for the given address at specified block height.
func (b *Blockchain) getAccountAtBlock(address flowgo.Address, blockHeight uint64) (*flowgo.Account, error) {
	ledger, err := b.storage.LedgerByHeight(context.Background(), blockHeight)
	if err != nil {
		return nil, err
	}

	account, err := fvm.GetAccount(b.vmCtx, address, ledger)
	if fvmerrors.IsAccountNotFoundError(err) {
		return nil, &types.AccountNotFoundError{Address: address}
	}

	return account, err
}

func (b *Blockchain) GetEventsForBlockIDs(eventType string, blockIDs []flowgo.Identifier) (result []flowgo.BlockEvents, err error) {
	b.mu.RLock()
	defer b.mu.RUnlock()

	for _, blockID := range blockIDs {
		block, err := b.storage.BlockByID(context.Background(), blockID)
		if err != nil {
			break
		}
		events, err := b.storage.EventsByHeight(context.Background(), block.Header.Height, eventType)
		if err != nil {
			break
		}
		result = append(result, flowgo.BlockEvents{
			BlockID:        block.ID(),
			BlockHeight:    block.Header.Height,
			BlockTimestamp: block.Header.Timestamp,
			Events:         events,
		})
	}

	return result, err
}

func (b *Blockchain) GetEventsForHeightRange(eventType string, startHeight, endHeight uint64) (result []flowgo.BlockEvents, err error) {
	b.mu.RLock()
	defer b.mu.RUnlock()

	for blockHeight := startHeight; blockHeight <= endHeight; blockHeight++ {
		block, err := b.storage.BlockByHeight(context.Background(), blockHeight)
		if err != nil {
			break
		}

		events, err := b.storage.EventsByHeight(context.Background(), blockHeight, eventType)
		if err != nil {
			break
		}

		result = append(result, flowgo.BlockEvents{
			BlockID:        block.ID(),
			BlockHeight:    block.Header.Height,
			BlockTimestamp: block.Header.Timestamp,
			Events:         events,
		})
	}

	return result, err
}

// GetEventsByHeight returns the events in the block at the given height, optionally filtered by type.
func (b *Blockchain) GetEventsByHeight(blockHeight uint64, eventType string) ([]flowgo.Event, error) {
	b.mu.RLock()
	defer b.mu.RUnlock()

	return b.storage.EventsByHeight(context.Background(), blockHeight, eventType)
}

// SendTransaction submits a transaction to the network.
func (b *Blockchain) SendTransaction(flowTx *flowgo.TransactionBody) error {
	b.mu.Lock()
	defer b.mu.Unlock()

	err := b.addTransaction(*flowTx)
	if err != nil {
		return err
	}

	if b.conf.AutoMine {
		_, _, err := b.executeAndCommitBlock()
		if err != nil {
			return err
		}
	}

	return nil
}

// AddTransaction validates a transaction and adds it to the current pending block.
func (b *Blockchain) AddTransaction(tx flowgo.TransactionBody) error {
	b.mu.Lock()
	defer b.mu.Unlock()

	return b.addTransaction(tx)
}

func (b *Blockchain) addTransaction(tx flowgo.TransactionBody) error {

	// If index > 0, pending block has begun execution (cannot add more transactions)
	if b.pendingBlock.ExecutionStarted() {
		return &types.PendingBlockMidExecutionError{BlockID: b.pendingBlock.ID()}
	}

	if b.pendingBlock.ContainsTransaction(tx.ID()) {
		return &types.DuplicateTransactionError{TxID: tx.ID()}
	}

	_, err := b.storage.TransactionByID(context.Background(), tx.ID())
	if err == nil {
		// Found the transaction, this is a duplicate
		return &types.DuplicateTransactionError{TxID: tx.ID()}
	} else if !errors.Is(err, storage.ErrNotFound) {
		// Error in the storage provider
		return fmt.Errorf("failed to check storage for transaction %w", err)
	}

	err = b.transactionValidator.Validate(context.Background(), &tx)
	if err != nil {
		return types.ConvertAccessError(err)
	}

	// add transaction to pending block
	b.pendingBlock.AddTransaction(tx)

	return nil
}

// ExecuteBlock executes the remaining transactions in pending block.
func (b *Blockchain) ExecuteBlock() ([]*types.TransactionResult, error) {
	b.mu.Lock()
	defer b.mu.Unlock()

	return b.executeBlock()
}

func (b *Blockchain) executeBlock() ([]*types.TransactionResult, error) {
	results := make([]*types.TransactionResult, 0)

	// empty blocks do not require execution, treat as a no-op
	if b.pendingBlock.Empty() {
		return results, nil
	}

	header := b.pendingBlock.Block().Header
	blockContext := b.setFVMContextFromHeader(header)

	// cannot execute a block that has already executed
	if b.pendingBlock.ExecutionComplete() {
		return results, &types.PendingBlockTransactionsExhaustedError{
			BlockID: b.pendingBlock.ID(),
		}
	}

	// continue executing transactions until execution is complete
	for !b.pendingBlock.ExecutionComplete() {
		result, err := b.executeNextTransaction(blockContext)
		if err != nil {
			return results, err
		}

		results = append(results, result)
	}

	// lastly execute any scheduled callbacks if the feature is enabled
	if b.conf.ScheduledCallbacksEnabled {
		// todo refactor after bootstrap deploys CallbackScheduler
		// this is a temporary workaround since deployment of CallbackScheduler is not
		// yet part of bootstrap procedure, so it must be deployed in the first block
		// during emulator startup, so we shouldn't support scheduling in these first blocks
		if b.pendingBlock.height < 2 {
			return results, nil
		}

		callbacks, err := b.executeScheduledCallbacks(blockContext)
		if err != nil {
			return results, err
		}
		results = append(results, callbacks...)
	}

	return results, nil
}

// ExecuteNextTransaction executes the next indexed transaction in pending block.
func (b *Blockchain) ExecuteNextTransaction() (*types.TransactionResult, error) {
	b.mu.Lock()
	defer b.mu.Unlock()

	header := b.pendingBlock.Block().Header
	blockContext := b.setFVMContextFromHeader(header)
	return b.executeNextTransaction(blockContext)
}

// executeNextTransaction is a helper function for ExecuteBlock and ExecuteNextTransaction that
// executes the next transaction in the pending block.
func (b *Blockchain) executeNextTransaction(ctx fvm.Context) (*types.TransactionResult, error) {
	// check if there are remaining txs to be executed
	if b.pendingBlock.ExecutionComplete() {
		return nil, &types.PendingBlockTransactionsExhaustedError{
			BlockID: b.pendingBlock.ID(),
		}
	}

	txnBody := b.pendingBlock.NextTransaction()
	txnId := txnBody.ID()

	b.currentCode = string(txnBody.Script)
	b.currentScriptID = txnId.String()

	pragmas := ExtractPragmas(b.currentCode)

	if b.activeDebuggingSession && pragmas.Contains(PragmaDebug) {
		b.debugger.RequestPause()
	}

	// use the computer to execute the next transaction
	output, err := b.pendingBlock.ExecuteNextTransaction(b.vm, ctx)
	if err != nil {
		// fail fast if fatal error occurs
		return nil, err
	}

	tr, err := convert.VMTransactionResultToEmulator(txnId, output)
	if err != nil {
		// fail fast if fatal error occurs
		return nil, err
	}

	// if transaction error exist try to further debug what was the problem
	if tr.Error != nil {
		tr.Debug = b.debugSignatureError(tr.Error, txnBody)
	}

	// add to source map if any pragma
	if pragmas.Contains(PragmaSourceFile) {
		location := common.NewTransactionLocation(nil, tr.TransactionID.Bytes())
		sourceFile := pragmas.FilterByName(PragmaSourceFile).First().Argument()
		b.sourceFileMap[location] = sourceFile
	}

	if b.conf.ComputationReportingEnabled {
		location := common.NewTransactionLocation(nil, tr.TransactionID.Bytes())
		arguments := make([]string, 0)
		for _, argument := range txnBody.Arguments {
			arguments = append(arguments, string(argument))
		}
		b.computationReport.ReportTransaction(
			tr,
			b.sourceFileMap[location],
			b.currentCode,
			arguments,
			output.ComputationIntensities,
		)
	}

	return tr, nil
}

// CommitBlock seals the current pending block and saves it to storage.
//
// This function clears the pending transaction pool and resets the pending block.
func (b *Blockchain) CommitBlock() (*flowgo.Block, error) {
	b.mu.Lock()
	defer b.mu.Unlock()

	block, err := b.commitBlock()
	if err != nil {
		return nil, err
	}

	return block, nil
}

func (b *Blockchain) commitBlock() (*flowgo.Block, error) {
	// pending block cannot be committed before execution starts (unless empty)
	if !b.pendingBlock.ExecutionStarted() && !b.pendingBlock.Empty() {
		return nil, &types.PendingBlockCommitBeforeExecutionError{BlockID: b.pendingBlock.ID()}
	}

	// pending block cannot be committed before execution completes
	if b.pendingBlock.ExecutionStarted() && !b.pendingBlock.ExecutionComplete() {
		return nil, &types.PendingBlockMidExecutionError{BlockID: b.pendingBlock.ID()}
	}

	block := b.pendingBlock.Block()
	collections := b.pendingBlock.Collections()
	transactions := b.pendingBlock.Transactions()
	transactionResults, err := convertToSealedResults(b.pendingBlock.TransactionResults(), b.pendingBlock.ID(), b.pendingBlock.height)
	if err != nil {
		return nil, err
	}

	// lastly we execute the system chunk transaction
	err = b.executeSystemChunkTransaction()
	if err != nil {
		return nil, err
	}

	executionSnapshot := b.pendingBlock.Finalize()
	events := b.pendingBlock.Events()

	// commit the pending block to storage
	err = b.storage.CommitBlock(
		context.Background(),
		*block,
		collections,
		transactions,
		transactionResults,
		executionSnapshot,
		events)
	if err != nil {
		return nil, err
	}

	ledger, err := b.storage.LedgerByHeight(
		context.Background(),
		block.Header.Height,
	)
	if err != nil {
		return nil, err
	}

	// notify listeners on new block
	b.broadcaster.Publish()

	// reset pending block using current block and ledger state
	b.pendingBlock = newPendingBlock(block, ledger, b.clock)
	b.entropyProvider.LatestBlock = block.ID()

	return block, nil
}

// ExecuteAndCommitBlock is a utility that combines ExecuteBlock with CommitBlock.
func (b *Blockchain) ExecuteAndCommitBlock() (*flowgo.Block, []*types.TransactionResult, error) {
	b.mu.Lock()
	defer b.mu.Unlock()

	return b.executeAndCommitBlock()
}

// ExecuteAndCommitBlock is a utility that combines ExecuteBlock with CommitBlock.
func (b *Blockchain) executeAndCommitBlock() (*flowgo.Block, []*types.TransactionResult, error) {

	results, err := b.executeBlock()
	if err != nil {
		return nil, nil, err
	}

	block, err := b.commitBlock()
	if err != nil {
		return nil, results, err
	}

	for _, result := range results {
		utils.PrintTransactionResult(&b.conf.ServerLogger, result)
	}

	blockID := block.ID()
	b.conf.ServerLogger.Debug().Fields(map[string]any{
		"blockHeight": block.Header.Height,
		"blockID":     hex.EncodeToString(blockID[:]),
	}).Msgf("📦 Block #%d committed", block.Header.Height)

	return block, results, nil
}

// ResetPendingBlock clears the transactions in pending block.
func (b *Blockchain) ResetPendingBlock() error {
	b.mu.Lock()
	defer b.mu.Unlock()

	latestBlock, err := b.storage.LatestBlock(context.Background())
	if err != nil {
		return err
	}

	latestLedger, err := b.storage.LedgerByHeight(
		context.Background(),
		latestBlock.Header.Height,
	)
	if err != nil {
		return err
	}

	// reset pending block using latest committed block and ledger state
	b.pendingBlock = newPendingBlock(&latestBlock, latestLedger, b.clock)

	return nil
}

// ExecuteScript executes a read-only script against the world state and returns the result.
func (b *Blockchain) ExecuteScript(
	script []byte,
	arguments [][]byte,
) (*types.ScriptResult, error) {
	b.mu.RLock()
	defer b.mu.RUnlock()

	latestBlock, err := b.getLatestBlock()
	if err != nil {
		return nil, err
	}

	return b.executeScriptAtBlockID(script, arguments, latestBlock.Header.ID())
}

func (b *Blockchain) ExecuteScriptAtBlockID(script []byte, arguments [][]byte, id flowgo.Identifier) (*types.ScriptResult, error) {
	b.mu.RLock()
	defer b.mu.RUnlock()

	return b.executeScriptAtBlockID(script, arguments, id)
}

func (b *Blockchain) executeScriptAtBlockID(script []byte, arguments [][]byte, id flowgo.Identifier) (*types.ScriptResult, error) {
	requestedBlock, err := b.storage.BlockByID(context.Background(), id)
	if err != nil {
		return nil, err
	}

	requestedLedgerSnapshot, err := b.storage.LedgerByHeight(
		context.Background(),
		requestedBlock.Header.Height,
	)
	if err != nil {
		return nil, err
	}

	blockContext := fvm.NewContextFromParent(
		b.vmCtx,
		fvm.WithBlockHeader(requestedBlock.Header),
	)

	scriptProc := fvm.Script(script).WithArguments(arguments...)
	b.currentCode = string(script)
	b.currentScriptID = scriptProc.ID.String()

	pragmas := ExtractPragmas(b.currentCode)

	if b.activeDebuggingSession && pragmas.Contains(PragmaDebug) {
		b.debugger.RequestPause()
	}
	_, output, err := b.vm.Run(
		blockContext,
		scriptProc,
		requestedLedgerSnapshot)
	if err != nil {
		return nil, err
	}

	scriptID := flowsdk.Identifier(flowgo.MakeIDFromFingerPrint(script))

	events, err := convert.FlowEventsToSDK(output.Events)
	if err != nil {
		return nil, err
	}

	var scriptError error = nil
	var convertedValue cadence.Value = nil

	if output.Err == nil {
		convertedValue = output.Value
	} else {
		scriptError = convert.VMErrorToEmulator(output.Err)
	}

	// add to source map if any pragma
	if pragmas.Contains(PragmaSourceFile) {
		location := common.NewScriptLocation(nil, scriptID.Bytes())
		sourceFile := pragmas.FilterByName(PragmaSourceFile).First().Argument()
		b.sourceFileMap[location] = sourceFile
	}

	scriptResult := &types.ScriptResult{
		ScriptID:        scriptID,
		Value:           convertedValue,
		Error:           scriptError,
		Logs:            output.Logs,
		Events:          events,
		ComputationUsed: output.ComputationUsed,
		MemoryEstimate:  output.MemoryEstimate,
	}

	if b.conf.ComputationReportingEnabled {
		location := common.NewScriptLocation(nil, scriptID.Bytes())
		scriptArguments := make([]string, 0)
		for _, argument := range arguments {
			scriptArguments = append(scriptArguments, string(argument))
		}
		b.computationReport.ReportScript(
			scriptResult,
			b.sourceFileMap[location],
			b.currentCode,
			scriptArguments,
			output.ComputationIntensities,
		)
	}

	return scriptResult, nil
}

func (b *Blockchain) ExecuteScriptAtBlockHeight(
	script []byte,
	arguments [][]byte,
	blockHeight uint64,
) (*types.ScriptResult, error) {
	b.mu.RLock()
	defer b.mu.RUnlock()

	requestedBlock, err := b.getBlockByHeight(blockHeight)
	if err != nil {
		return nil, err
	}

	return b.executeScriptAtBlockID(script, arguments, requestedBlock.Header.ID())
}

func convertToSealedResults(
	results map[flowgo.Identifier]IndexedTransactionResult,
	blockID flowgo.Identifier,
	blockHeight uint64,
) (map[flowgo.Identifier]*types.StorableTransactionResult, error) {

	output := make(map[flowgo.Identifier]*types.StorableTransactionResult)

	for id, result := range results {
		temp, err := convert.ToStorableResult(result.ProcedureOutput, blockID, blockHeight)
		if err != nil {
			return nil, err
		}
		output[id] = &temp
	}

	return output, nil
}

// debugSignatureError tries to unwrap error to the root and test for invalid hashing algorithms
func (b *Blockchain) debugSignatureError(err error, tx *flowgo.TransactionBody) *types.TransactionResultDebug {
	if fvmerrors.HasErrorCode(err, fvmerrors.ErrCodeInvalidEnvelopeSignatureError) {
		for _, sig := range tx.EnvelopeSignatures {
			debug := b.testAlternativeHashAlgo(sig, tx.EnvelopeMessage())
			if debug != nil {
				return debug
			}
		}
	}
	if fvmerrors.HasErrorCode(err, fvmerrors.ErrCodeInvalidPayloadSignatureError) {
		for _, sig := range tx.PayloadSignatures {
			debug := b.testAlternativeHashAlgo(sig, tx.PayloadMessage())
			if debug != nil {
				return debug
			}
		}
	}

	return types.NewTransactionInvalidSignature(tx)
}

// testAlternativeHashAlgo tries to verify the signature with alternative hashing algorithm and if
// the signature is verified returns more verbose error
func (b *Blockchain) testAlternativeHashAlgo(sig flowgo.TransactionSignature, msg []byte) *types.TransactionResultDebug {
	acc, err := b.getAccount(sig.Address)
	if err != nil {
		return nil
	}

	key := acc.Keys[sig.KeyIndex]

	for _, algo := range []hash.HashingAlgorithm{sdkcrypto.SHA2_256, sdkcrypto.SHA3_256} {
		if key.HashAlgo == algo {
			continue // skip valid hash algo
		}

		h, _ := fvmcrypto.NewPrefixedHashing(algo, flowgo.TransactionTagString)
		valid, _ := key.PublicKey.Verify(sig.Signature, msg, h)
		if valid {
			return types.NewTransactionInvalidHashAlgo(key, acc.Address, algo)
		}
	}

	return nil
}

func (b *Blockchain) StartDebugger() *interpreter.Debugger {
	b.activeDebuggingSession = true
	return b.debugger
}

func (b *Blockchain) EndDebugging() {
	b.activeDebuggingSession = false
}

func (b *Blockchain) CoverageReport() *runtime.CoverageReport {
	return b.coverageReportedRuntime.CoverageReport
}

func (b *Blockchain) ComputationReport() *ComputationReport {
	return b.computationReport
}

func (b *Blockchain) ResetCoverageReport() {
	b.coverageReportedRuntime.Reset()
}

func (b *Blockchain) GetTransactionsByBlockID(blockID flowgo.Identifier) ([]*flowgo.TransactionBody, error) {
	b.mu.RLock()
	defer b.mu.RUnlock()

	block, err := b.getBlockByID(blockID)
	if err != nil {
		return nil, fmt.Errorf("failed to get block %s: %w", blockID, err)
	}

	var transactions []*flowgo.TransactionBody
	for i, guarantee := range block.Payload.Guarantees {
		c, err := b.getCollectionByID(guarantee.CollectionID)
		if err != nil {
			return nil, fmt.Errorf("failed to get collection [%d] %s: %w", i, guarantee.CollectionID, err)
		}

		for j, txID := range c.Transactions {
			tx, err := b.getTransaction(txID)
			if err != nil {
				return nil, fmt.Errorf("failed to get transaction [%d] %s: %w", j, txID, err)
			}
			transactions = append(transactions, tx)
		}
	}
	return transactions, nil
}

func (b *Blockchain) GetTransactionResultsByBlockID(blockID flowgo.Identifier) ([]*accessmodel.TransactionResult, error) {
	b.mu.RLock()
	defer b.mu.RUnlock()

	block, err := b.getBlockByID(blockID)
	if err != nil {
		return nil, fmt.Errorf("failed to get block %s: %w", blockID, err)
	}

	var results []*accessmodel.TransactionResult
	for i, guarantee := range block.Payload.Guarantees {
		c, err := b.getCollectionByID(guarantee.CollectionID)
		if err != nil {
			return nil, fmt.Errorf("failed to get collection [%d] %s: %w", i, guarantee.CollectionID, err)
		}

		for j, txID := range c.Transactions {
			result, err := b.getTransactionResult(txID)
			if err != nil {
				return nil, fmt.Errorf("failed to get transaction result [%d] %s: %w", j, txID, err)
			}
			results = append(results, result)
		}
	}
	return results, nil
}

func (b *Blockchain) GetLogs(identifier flowgo.Identifier) ([]string, error) {
	txResult, err := b.storage.TransactionResultByID(context.Background(), identifier)
	if err != nil {
		return nil, err

	}
	return txResult.Logs, nil
}

// SetClock sets the given clock on blockchain's pending block.
// After this block is committed, the block timestamp will
// contain the value of clock.Now().
func (b *Blockchain) SetClock(clock Clock) {
	b.clock = clock
	b.pendingBlock.SetClock(clock)
}

// NewScriptEnvironment returns an environment.Environment by
// using as a storage snapshot the blockchain's ledger state.
// Useful for tools that use the emulator's blockchain as a library.
func (b *Blockchain) NewScriptEnvironment() environment.Environment {
	return environment.NewScriptEnvironmentFromStorageSnapshot(
		b.vmCtx.EnvironmentParams,
		b.pendingBlock.ledgerState.NewChild(),
	)
}

func (b *Blockchain) GetSourceFile(location common.Location) string {

	value, exists := b.sourceFileMap[location]
	if exists {
		return value
	}

	addressLocation, isAddressLocation := location.(common.AddressLocation)
	if !isAddressLocation {
		return location.ID()
	}

	env := b.NewScriptEnvironment()
	r := b.vmCtx.Borrow(env)
	defer b.vmCtx.Return(r)

	code, err := r.TxRuntimeEnv.GetAccountContractCode(addressLocation)

	if err != nil {
		return location.ID()
	}
	pragmas := ExtractPragmas(string(code))
	if pragmas.Contains(PragmaSourceFile) {
		return pragmas.FilterByName(PragmaSourceFile).First().Argument()
	}

	return location.ID()

}

func (b *Blockchain) systemChunkTransaction() (*flowgo.TransactionBody, error) {
	serviceAddress := b.GetChain().ServiceAddress()

	script := templates.ReplaceAddresses(
		systemChunkTransactionTemplate,
		templates.Environment{
			RandomBeaconHistoryAddress: serviceAddress.Hex(),
		},
	)

	// TODO: move this to `templates.Environment` struct
	script = strings.ReplaceAll(
		script,
		`import EVM from "EVM"`,
		fmt.Sprintf(
			"import EVM from %s",
			serviceAddress.HexWithPrefix(),
		),
	)

	tx := flowgo.NewTransactionBody().
		SetScript([]byte(script)).
		SetComputeLimit(flowgo.DefaultMaxTransactionGasLimit).
		AddAuthorizer(serviceAddress).
		SetPayer(serviceAddress).
		SetReferenceBlockID(b.pendingBlock.parentID)

	return tx, nil
}

func (b *Blockchain) executeSystemChunkTransaction() error {
	txn, err := b.systemChunkTransaction()
	if err != nil {
		return err
	}
	ctx := fvm.NewContextFromParent(
		b.vmCtx,
		fvm.WithLogger(zerolog.Nop()),
		fvm.WithAuthorizationChecksEnabled(false),
		fvm.WithSequenceNumberCheckAndIncrementEnabled(false),
		fvm.WithRandomSourceHistoryCallAllowed(true),
		fvm.WithBlockHeader(b.pendingBlock.Block().Header),
	)

	executionSnapshot, output, err := b.vm.Run(
		ctx,
		fvm.Transaction(txn, uint32(len(b.pendingBlock.Transactions()))),
		b.pendingBlock.ledgerState,
	)
	if err != nil {
		return err
	}

	if output.Err != nil {
		return output.Err
	}

	b.pendingBlock.events = append(b.pendingBlock.events, output.Events...)

	err = b.pendingBlock.ledgerState.Merge(executionSnapshot)
	if err != nil {
		return err
	}

	return nil
}

func (b *Blockchain) executeScheduledCallbacks(blockContext fvm.Context) ([]*types.TransactionResult, error) {
	var results []*types.TransactionResult

	serviceAddress := b.GetChain().ServiceAddress()
	parentID := b.pendingBlock.parentID
	// disable checks for signatures and keys since we are executing a system transaction
	ctx := fvm.NewContextFromParent(
		blockContext,
		fvm.WithAuthorizationChecksEnabled(false),
		fvm.WithSequenceNumberCheckAndIncrementEnabled(false),
	)

	// add transaction to schedule callbacks
	b.pendingBlock.AddTransaction(processCallbackTransaction(serviceAddress, parentID))
	result, err := b.executeNextTransaction(ctx)
	if err != nil {
		return results, err
	}
	results = append(results, result)

	// execute callbacks we receive from events of the schedule transaction
	executeTxs, err := executeCallbackTransactions(result.Events, serviceAddress, parentID)
	if err != nil {
		return results, err
	}

	for _, tx := range executeTxs {
		b.pendingBlock.AddTransaction(tx)
		result, err := b.executeNextTransaction(ctx)
		if err != nil {
			return results, err
		}
		results = append(results, result)
	}

	return results, nil
}

func (b *Blockchain) GetRegisterValues(registerIDs flowgo.RegisterIDs, height uint64) (values []flowgo.RegisterValue, err error) {
	ledger, err := b.storage.LedgerByHeight(context.Background(), height)
	if err != nil {
		return nil, err
	}
	for _, registerID := range registerIDs {
		value, err := ledger.Get(registerID)
		if err != nil {
			return nil, err
		}
		values = append(values, value)
	}
	return values, nil
}<|MERGE_RESOLUTION|>--- conflicted
+++ resolved
@@ -313,11 +313,12 @@
 	}
 }
 
-<<<<<<< HEAD
 func WithScheduledCallbacks(enabled bool) Option {
 	return func(c *config) {
 		c.ScheduledCallbacksEnabled = enabled
-=======
+  }
+}
+
 // WithSetupEVMEnabled enables/disables the EVM setup.
 func WithSetupEVMEnabled(enabled bool) Option {
 	return func(c *config) {
@@ -329,7 +330,6 @@
 func WithSetupVMBridgeEnabled(enabled bool) Option {
 	return func(c *config) {
 		c.SetupVMBridgeEnabled = enabled
->>>>>>> cedec039
 	}
 }
 
@@ -403,12 +403,9 @@
 	AutoMine                     bool
 	Contracts                    []ContractDescription
 	ComputationReportingEnabled  bool
-<<<<<<< HEAD
 	ScheduledCallbacksEnabled    bool
-=======
 	SetupEVMEnabled              bool
 	SetupVMBridgeEnabled         bool
->>>>>>> cedec039
 }
 
 func (conf config) GetStore() storage.Store {
