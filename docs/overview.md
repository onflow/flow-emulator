<br />
<p align="center">
  <a href="https://docs.onflow.org/emulator/">
    <img src="./emulator-banner.svg" alt="Logo" width="410" height="auto">
  </a>

  <p align="center">
    <i>The Flow Emulator is a lightweight tool that emulates the behaviour of the real Flow network.</i>
    <br />
    <a href="https://docs.onflow.org/emulator/"><strong>Read the docs»</strong></a>
    <br />
    <br />
    <a href="https://github.com/onflow/flow-emulator/issues">Report Bug</a>
    ·
    <a href="https://github.com/onflow/flow-emulator/blob/master/CONTRIBUTING.md">Contribute</a>
  </p>
</p>
<br />
<br />

### The Emulator

The emulator exposes a gRPC server that implements the Flow Access API, which is designed to have near feature parity
with the real network API.

### The Flowser Emulator Explorer

There is also a block explorer GUI for the emulator, that will help you speed up development when using the emulator.

- [Flowser GitHub Repository](https://github.com/onflowser/flowser)
- [Flowser Documentation](https://github.com/onflowser/flowser#-contents)

# Running

## Configuration

The Flow Emulator can be run in different modes and settings, all of them are described in the table below.

Please note that if you will run the emulator using the Flow CLI you must use flags to pass configuration values
and if you plan to run the emulator with Docker you must use the environment variables (Env) to pass configuration
values.

| Flag                            | Env                              | Default        | Description                                                                                                                                                                                                 |
|---------------------------------|----------------------------------|----------------|-------------------------------------------------------------------------------------------------------------------------------------------------------------------------------------------------------------|
| `--port`, `-p`                  | `FLOW_PORT`                      | `3569`         | gRPC port to listen on                                                                                                                                                                                      |
| `--rest-port`                   | `FLOW_RESTPORT`                  | `8888`         | REST API port to listen on                                                                                                                                                                                  |
| `--admin-port`                  | `FLOW_ADMINPORT`                 | `8080`         | Admin API port to listen on                                                                                                                                                                                 |
| `--verbose`, `-v`               | `FLOW_VERBOSE`                   | `false`        | Enable verbose logging (useful for debugging)                                                                                                                                                               |
| `--log-format`                  | `FLOW_LOGFORMAT`                 | `text`         | Output log format (valid values `text`, `JSON`)                                                                                                                                                             |
| `--block-time`, `-b`            | `FLOW_BLOCKTIME`                 | `0`            | Time between sealed blocks. Valid units are `ns`, `us` (or `µs`), `ms`, `s`, `m`, `h`                                                                                                                       |
| `--contracts`                   | `FLOW_WITHCONTRACTS`             | `false`        | Start with contracts like [NFT](https://github.com/onflow/flow-nft/blob/master/contracts/NonFungibleToken.cdc) and an [NFT Marketplace](https://github.com/onflow/nft-storefront), when the emulator starts |
| `--service-priv-key`            | `FLOW_SERVICEPRIVATEKEY`         | random         | Private key used for the [service account](https://docs.onflow.org/flow-token/concepts/#flow-service-account)                                                                                               |
| `--service-sig-algo`            | `FLOW_SERVICEKEYSIGALGO`         | `ECDSA_P256`   | Service account key [signature algorithm](https://docs.onflow.org/cadence/language/crypto/#signing-algorithms)                                                                                              |
| `--service-hash-algo`           | `FLOW_SERVICEKEYHASHALGO`        | `SHA3_256`     | Service account key [hash algorithm](https://docs.onflow.org/cadence/language/crypto/#hashing)                                                                                                              |
| `--init`                        | `FLOW_INIT`                      | `false`        | Generate and set a new [service account](https://docs.onflow.org/flow-token/concepts/#flow-service-account)                                                                                                 |
| `--rest-debug`                  | `FLOW_RESTDEBUG`                 | `false`        | Enable REST API debugging output                                                                                                                                                                            |
| `--grpc-debug`                  | `FLOW_GRPCDEBUG`                 | `false`        | Enable gRPC server reflection for debugging with grpc_cli                                                                                                                                                   |
| `--persist`                     | `FLOW_PERSIST`                   | false          | Enable persistence of the state between restarts                                                                                                                                                            |
| `--snapshot`                    | `FLOW_SNAPSHOT`                  | false          | Enable snapshot support ( this option automatically enables persistence )                                                                                                                                   |
| `--dbpath`                      | `FLOW_DBPATH`                    | `./flowdb`     | Specify path for the database file persisting the state                                                                                                                                                     |
| `--simple-addresses`            | `FLOW_SIMPLEADDRESSES`           | `false`        | Use sequential addresses starting with `0x1`                                                                                                                                                                |
| `--token-supply`                | `FLOW_TOKENSUPPLY`               | `1000000000.0` | Initial FLOW token supply                                                                                                                                                                                   |
| `--transaction-expiry`          | `FLOW_TRANSACTIONEXPIRY`         | `10`           | [Transaction expiry](https://docs.onflow.org/flow-go-sdk/building-transactions/#reference-block), measured in blocks                                                                                        |
| `--storage-limit`               | `FLOW_STORAGELIMITENABLED`       | `true`         | Enable [account storage limit](https://docs.onflow.org/cadence/language/accounts/#storage-limit)                                                                                                            |
| `--storage-per-flow`            | `FLOW_STORAGEMBPERFLOW`          |                | Specify size of the storage in MB for each FLOW in account balance. Default value from the flow-go                                                                                                          |
| `--min-account-balance`         | `FLOW_MINIMUMACCOUNTBALANCE`     |                | Specify minimum balance the account must have. Default value from the flow-go                                                                                                                               |
| `--transaction-fees`            | `FLOW_TRANSACTIONFEESENABLED`    | `false`        | Enable variable transaction fees and execution effort metering <br> as described in [Variable Transaction Fees: Execution Effort](https://github.com/onflow/flow/pull/753) FLIP                              |
| `--transaction-max-compute-limit`   | `FLOW_TRANSACTIONMAXCOMPUTELIMIT`    | `9999`         | Maximum [compute limit for transactions](https://docs.onflow.org/flow-go-sdk/building-transactions/#gas-limit)                                                                                                  |
| `--script-compute-limit`            | `FLOW_SCRIPTCOMPUTELIMIT`            | `100000`       | Specify compute limit for script execution                                                                                                                                                                      |
| ~~`--transaction-max-gas-limit`~~   | ~~`FLOW_TRANSACTIONMAXGASLIMIT`~~    | `9999`         | **Deprecated:** Use `--transaction-max-compute-limit` instead                                                                                                  |
| ~~`--script-gas-limit`~~            | ~~`FLOW_SCRIPTGASLIMIT`~~            | `100000`       | **Deprecated:** Use `--script-compute-limit` instead                                                                                                                                                                      |
| `--with-contracts`              | `FLOW_WITHCONTRACTS`             | `false`        | Deploy common contracts when emulator starts                                                                                                                                                                |
| `--coverage-reporting`          | `FLOW_COVERAGEREPORTING`         | `false`        | Enable Cadence code coverage reporting                                                                                                                                                                      |
| `--skip-transaction-validation` | `FLOW_SKIPTRANSACTIONVALIDATION` | `false`        | Skip verification of transaction signatures and sequence numbers                                                                                                                                            |
| `--host`                        | `FLOW_HOST`                      | ` `            | Host to listen on for emulator GRPC/REST/Admin servers  (default: all interfaces)                                                                                                                           |
| `--chain-id`                    | `FLOW_CHAINID`                   | `emulator`     | Chain to emulate for address generation.  Valid values are: 'emulator', 'testnet', 'mainnet'                                                                                                                |
| `--redis-url`                   | `FLOW_REDIS_URL`                 | ''             | Redis-server URL for persisting redis storage backend ( `redis://[[username:]password@]host[:port][/database]` )                                                                                            |
<<<<<<< HEAD
| `--start-block-height`          | `FLOW_STARTBLOCKHEIGHT`          | `0`            | Start block height to use when starting the network using 'testnet' or 'mainnet' as the chain-id                                                                                                            |
| `--rpc-host`                  | `FLOW_RPCHOST`             | ''             | RPC host (access node) to query for previous state when starting the network using 'testnet' or 'mainnet' as the chain-id    |
| `--num-accounts`              | `FLOW_NUMACCOUNTS`         | `0`            | Precreate and fund this many accounts at startup (mints 1000.0 FLOW to each)              |
=======
| `--fork-host`                   | `FLOW_FORK_HOST`                 | ''             | gRPC access node address (`host:port`) to fork from                                                                                                                    |
| `--fork-height`                 | `FLOW_FORK_HEIGHT`               | `0`            | Block height to pin the fork (defaults to latest sealed)                                                                                                               |
>>>>>>> db0495c6

## Running the emulator with the Flow CLI

The emulator is bundled with the [Flow CLI](https://docs.onflow.org/flow-cli), a command-line interface for working with
Flow.

### Installation

Follow [these steps](https://docs.onflow.org/flow-cli/install/) to install the Flow CLI.

### Starting the server

Starting the emulator by using Flow CLI also leverages CLI configuration file `flow.json`.
You can use the `flow.json` to specify the service account which will be reused between restarts.
Read more about CLI configuration [here](https://docs.onflow.org/flow-cli/configuration/).

You can start the emulator with the Flow CLI:

```shell script
flow emulator --init
```

### Using the emulator in a project

You can start the emulator in your project context by running the above command
in the same directory as `flow.json`. This will configure the emulator with your
project's service account, meaning you can use it to sign and submit transactions.
Read more about the project and configuration [here](https://docs.onflow.org/flow-cli/configuration/).

## Using Emulator in Go

You can use the emulator as a module in your Go project. To install emulator, use go get:

```
go get github.com/onflow/flow-emulator
```

After installing the emulator module you can initialize it in the code:

```go
var opts []emulator.Option
privKey, err := crypto.DecodePrivateKeyHex(crypto.ECDSA_P256, "")

opts = append(opts, emulator.WithServicePublicKey(
privKey.PublicKey(),
crypto.ECDSA_P256,
crypto.SHA3_256,
))

blockchain, err := emulator.NewBlockchain(opts...)
```

You can then access all methods of the blockchain like so:

```go
account, err := blockchain.GetAccount(address) 
```

## Rolling back state to blockheight

It is possible to roll back the emulator state to a specific block height. This
feature is extremely useful for testing purposes. You can set up an account
state, perform tests on that state, and then roll back the state to its initial
state after each test.

To roll back to a specific block height, you can utilize below HTTP request:

```
POST http://localhost:8080/emulator/rollback

Post Data: height={block height}
```

Note: it is only possible to roll back state to a height that was previously executed by the emulator.
To pin the starting block height when using a fork, use the `--fork-height` flag.

## Managing emulator state

It's possible to manage emulator state by using the admin API. You can at any point
create a new named snapshot of the state and then at any later point revert emulator
state to that reference.

In order to use the state management functionality you need to run the emulator with `--snapshot` flags:

```bash
flow emulator --snapshot
```

Create a new snapshot by doing an HTTP request:

```
GET http://localhost:8080/emulator/snapshot/{name}
```

*Please note the example above uses the default admin API port*

This option automatically enables `--persist` flag.

At any later point you can reload to that snapshot by executing the same HTTP request as before.

You need to use the same value for `name` parameter.

The snapshot functionality is a great tool for testing where you can first initialize
a base snapshot with seed values, execute the test and then revert to that initialized state.

You can list existing snapshots with:

```
GET http://localhost:8080/emulator/snapshots
```

## Cadence Code Coverage

The admin API includes endpoints for viewing and managing Cadence code coverage.

In order to use this functionality you need to run the emulator with the respective flag which enables code coverage:

```bash
flow emulator --coverage-reporting
```

To view the code coverage report, visit this URL: http://localhost:8080/emulator/codeCoverage

To flush/reset the collected code coverage report, run the following command:

```bash
curl -XPUT 'http://localhost:8080/emulator/codeCoverage/reset'
```

Note: The above command will reset the code coverage for all the locations, except
for `A.f8d6e0586b0a20c7.FlowServiceAccount`, which is a system contract that is essential to the operations of Flow.

To get better reports with source file references, you can utilize the `sourceFile` pragma in the headers of your transactions and scripts.

```cadence
#sourceFile("scripts/myScript.cdc")
```

## Running the emulator with Docker

Docker builds for the emulator are automatically built and pushed to
`gcr.io/flow-container-registry/emulator`, tagged by commit and semantic version. You can also build the image locally.

```bash
docker run gcr.io/flow-container-registry/emulator
```

The full list of environment variables can be found [here](#configuration).
You can pass any environment variable by using `-e` docker flag and pass the valid value.

*Custom Configuration Example:*

```bash
docker run -e FLOW_PORT=9001 -e FLOW_VERBOSE=true -e FLOW_SERVICEPRIVATEKEY=<hex-encoded key> gcr.io/flow-container-registry/emulator
```

To generate a service key, use the `keys generate` command in the Flow CLI.

```bash
flow keys generate
```

## Emulating Mainnet and Testnet transactions

The emulator allows you to simulate the execution of transactions as if they were
performed on the Mainnet or Testnet. In order to activate this feature,
you must specify the network name for the chain ID flag as well as the RPC host
to connect to.

```
flow emulator --fork-host access.mainnet.nodes.onflow.org:9000
flow emulator --fork-host access.mainnet.nodes.onflow.org:9000 --fork-height 12345
```

Please note, the actual execution on the real network may differ depending on the exact state when the transaction is executed.

By default, the forked network will start from the latest sealed block when the emulator is started. You can specify a different starting block height by using the `--fork-height` flag.

You can also store all of your changes and cached registers to a persistent db by using the `--persist` flag,
along with the other sqlite settings.

To submit transactions as a different account, you can use the `--skip-tx-validation` flag to disable transaction signature
verification. Then submit transactions from any account using any valid private key.

## Debugging
To debug any transactions sent via VSCode or Flow CLI, you can use the `debugger` pragma.
This will cause execution to pause at the debugger for any transaction or script which includes that pragma.


## Development

Read [contributing document](./CONTRIBUTING.md).<|MERGE_RESOLUTION|>--- conflicted
+++ resolved
@@ -75,14 +75,9 @@
 | `--host`                        | `FLOW_HOST`                      | ` `            | Host to listen on for emulator GRPC/REST/Admin servers  (default: all interfaces)                                                                                                                           |
 | `--chain-id`                    | `FLOW_CHAINID`                   | `emulator`     | Chain to emulate for address generation.  Valid values are: 'emulator', 'testnet', 'mainnet'                                                                                                                |
 | `--redis-url`                   | `FLOW_REDIS_URL`                 | ''             | Redis-server URL for persisting redis storage backend ( `redis://[[username:]password@]host[:port][/database]` )                                                                                            |
-<<<<<<< HEAD
-| `--start-block-height`          | `FLOW_STARTBLOCKHEIGHT`          | `0`            | Start block height to use when starting the network using 'testnet' or 'mainnet' as the chain-id                                                                                                            |
-| `--rpc-host`                  | `FLOW_RPCHOST`             | ''             | RPC host (access node) to query for previous state when starting the network using 'testnet' or 'mainnet' as the chain-id    |
-| `--num-accounts`              | `FLOW_NUMACCOUNTS`         | `0`            | Precreate and fund this many accounts at startup (mints 1000.0 FLOW to each)              |
-=======
 | `--fork-host`                   | `FLOW_FORK_HOST`                 | ''             | gRPC access node address (`host:port`) to fork from                                                                                                                    |
 | `--fork-height`                 | `FLOW_FORK_HEIGHT`               | `0`            | Block height to pin the fork (defaults to latest sealed)                                                                                                               |
->>>>>>> db0495c6
+| `--num-accounts`                | `FLOW_NUMACCOUNTS`               | `0`            | Precreate and fund this many accounts at startup (mints 1000.0 FLOW to each)                                                                                           |
 
 ## Running the emulator with the Flow CLI
 
