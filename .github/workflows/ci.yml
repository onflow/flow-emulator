name: CI

# Controls when the action will run. Triggers the workflow on push or pull request
# events but only for the master branch
on:
  push:
    branches:
      - master
<<<<<<< HEAD
      - "feature/**"
      - "release/**"
=======
      - feature/*
      - release/*
>>>>>>> d969ff66
    tags:
      - "v*"
      - "release/*"
  pull_request:
    branches:
      - master
<<<<<<< HEAD
      - "feature/**"
      - "release/**"
=======
      - feature/*
      - release/*
>>>>>>> d969ff66

jobs:
  test:
    name: "Test"
    runs-on: ubuntu-latest
    steps:
      - uses: actions/checkout@v4
        with:
          fetch-depth: 0
      - uses: actions/setup-go@v4
        with:
          go-version: "1.20.x"
      - uses: actions/cache@v3
        with:
          path: ~/go/pkg/mod
          key: ${{ runner.os }}-go-${{ hashFiles('**/go.sum') }}
          restore-keys: |
            ${{ runner.os }}-go-
      - run: make ci
      - name: "Coverage Report"
        uses: codecov/codecov-action@v3
        with:
          file: ./cover.out
          flags: unittests

  lint:
    name: "Lint"
    runs-on: ubuntu-latest
    steps:
      - uses: actions/checkout@v4
      - uses: actions/setup-go@v4
        with:
          go-version: "1.20.x"
      - name: Run golangci-lint
        uses: golangci/golangci-lint-action@v3
        with:
          # Required: the version of golangci-lint is required and must be specified without patch version: we always use the latest patch version.
          version: v1.54
          args: --timeout=10m

  docker:
    if: github.ref == 'refs/heads/master' || contains(github.ref, 'refs/tags/')
    needs: test
    name: "Docker image"
    runs-on: ubuntu-latest
    steps:
      - name: Prepare
        id: prep
        run: |
          DOCKER_IMAGE=gcr.io/flow-container-registry/emulator
          VERSION=edge

          if [[ $GITHUB_REF == refs/tags/* ]]; then
            VERSION=${GITHUB_REF#refs/tags/v}
          fi

          TAGS="${DOCKER_IMAGE}:${VERSION}"
          if [[ $VERSION =~ ^[0-9]{1,3}\.[0-9]{1,3}\.[0-9]{1,3}$ ]]; then
            TAGS="$TAGS,${DOCKER_IMAGE}:latest"
          fi

          echo ::set-output name=tags::${TAGS}

      - name: Set up Docker Buildx
        id: buildx
        uses: docker/setup-buildx-action@v3

      - name: Cache Docker layers
        uses: actions/cache@v3
        with:
          path: /tmp/.buildx-cache
          key: ${{ runner.os }}-buildx-${{ github.sha }}
          restore-keys: |
            ${{ runner.os }}-buildx-

      - name: Checkout
        uses: actions/checkout@v4

      - name: Login to GCR
        uses: docker/login-action@v2
        with:
          registry: gcr.io
          username: _json_key
          password: ${{ secrets.GCR_JSON_KEY }}

      - name: Build and push
        id: docker_build
        uses: docker/build-push-action@v5
        with:
          builder: ${{ steps.buildx.outputs.name }}
          push: true
          tags: ${{ steps.prep.outputs.tags }}
          context: .
          platforms: linux/amd64,linux/arm64
          file: ./cmd/emulator/Dockerfile
          cache-from: type=local,src=/tmp/.buildx-cache
          cache-to: type=local,dest=/tmp/.buildx-cache<|MERGE_RESOLUTION|>--- conflicted
+++ resolved
@@ -6,26 +6,16 @@
   push:
     branches:
       - master
-<<<<<<< HEAD
       - "feature/**"
       - "release/**"
-=======
-      - feature/*
-      - release/*
->>>>>>> d969ff66
     tags:
       - "v*"
       - "release/*"
   pull_request:
     branches:
       - master
-<<<<<<< HEAD
       - "feature/**"
       - "release/**"
-=======
-      - feature/*
-      - release/*
->>>>>>> d969ff66
 
 jobs:
   test:
