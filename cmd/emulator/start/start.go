--- conflicted
+++ resolved
@@ -226,14 +226,9 @@
 				ContractRemovalEnabled:       conf.ContractRemovalEnabled,
 				SqliteURL:                    conf.SqliteURL,
 				CoverageReportingEnabled:     conf.CoverageReportingEnabled,
-<<<<<<< HEAD
 				ComputationProfilingEnabled:  conf.ComputationProfilingEnabled,
-				StartBlockHeight:             conf.StartBlockHeight,
-				RPCHost:                      conf.RPCHost,
-=======
 				ForkHost:                     conf.ForkHost,
 				ForkHeight:                   conf.ForkHeight,
->>>>>>> ab5961ad
 				CheckpointPath:               conf.CheckpointPath,
 				StateHash:                    conf.StateHash,
 				ComputationReportingEnabled:  conf.ComputationReportingEnabled,
